--- conflicted
+++ resolved
@@ -27,13 +27,8 @@
 lazy_static = { version = "1.4.0", default-features = false }
 log = { version = "0.4.8", default-features = false }
 parking_lot = { version = "0.9.0", default-features = false }
-<<<<<<< HEAD
 redis = { version = "0.13.0", default-features = false, features = ["executor"] }
-ring = { version = "0.14.6", default-features = false }
-=======
-redis = { version = "0.12.0", default-features = false, features = ["executor"] }
 ring = { version = "0.16.9", default-features = false }
->>>>>>> fa59e321
 serde = { version = "1.0.101", default-features = false, features = ["derive"] }
 serde_json = { version = "1.0.41", default-features = false }
 tokio-executor = { version = "0.1.8", default-features = false }

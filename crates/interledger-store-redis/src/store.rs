use super::account::*;
use super::crypto::generate_keys;
use bytes::Bytes;
use futures::{
    future::{err, ok, result, Either},
    Future, Stream,
};
use hashbrown::{HashMap, HashSet};
<<<<<<< HEAD
use std::collections::HashMap as SlowHashMap;
=======
use log::{debug, error, trace, warn};
>>>>>>> cde27fb2

use http::StatusCode;
use interledger_api::{AccountDetails, NodeStore};
use interledger_btp::BtpStore;
use interledger_ccp::RouteManagerStore;
use interledger_http::HttpStore;
use interledger_router::RouterStore;
use interledger_service::{Account as AccountTrait, AccountStore};
use interledger_service_util::{BalanceStore, ExchangeRateStore, RateLimitError, RateLimitStore};
use interledger_settlement::{
    IdempotentData, IdempotentStore, SettlementAccount, SettlementClient, SettlementStore,
};
use parking_lot::RwLock;
use redis::{
    self, cmd, r#async::SharedConnection, Client, ConnectionInfo, PipelineCommands, Value,
};
use ring::{aead, hmac};
use std::{
    iter::FromIterator,
    str,
    str::FromStr,
    sync::Arc,
    time::{Duration, Instant},
};
use tokio_executor::spawn;
use tokio_timer::Interval;

const DEFAULT_POLL_INTERVAL: u64 = 30000; // 30 seconds

// The following are Lua scripts that are used to atomically execute the given logic
// inside Redis. This allows for more complex logic without needing multiple round
// trips for messages to be sent to and from Redis, as well as locks to ensure no other
// process is accessing Redis at the same time.
// For more information on scripting in Redis, see https://redis.io/commands/eval
static ACCOUNT_FROM_INDEX: &str = "
local id = redis.call('HGET', KEYS[1], ARGV[1])
if not id then
    return nil
end
return redis.call('HGETALL', 'accounts:' .. id)";
static PROCESS_PREPARE: &str = "
local from_id = ARGV[1]
local from_account = 'accounts:' .. ARGV[1]
local from_amount = tonumber(ARGV[2])
local min_balance, balance, prepaid_amount = unpack(redis.call('HMGET', from_account, 'min_balance', 'balance', 'prepaid_amount'))
balance = tonumber(balance)
prepaid_amount = tonumber(prepaid_amount)

-- Check that the prepare wouldn't go under the account's minimum balance
if min_balance then
    min_balance = tonumber(min_balance)
    if balance + prepaid_amount - from_amount < min_balance then
        error('Incoming prepare of ' .. from_amount .. ' would bring account ' .. from_id .. ' under its minimum balance. Current balance: ' .. balance .. ', min balance: ' .. min_balance)
    end
end

-- Deduct the from_amount from the prepaid_amount and/or the balance
if prepaid_amount >= from_amount then
    prepaid_amount = redis.call('HINCRBY', from_account, 'prepaid_amount', 0 - from_amount)
elseif prepaid_amount > 0 then
    local sub_from_balance = from_amount - prepaid_amount
    prepaid_amount = 0
    redis.call('HSET', from_account, 'prepaid_amount', 0)
    balance = redis.call('HINCRBY', from_account, 'balance', 0 - sub_from_balance)
else
    balance = redis.call('HINCRBY', from_account, 'balance', 0 - from_amount)
end

return balance + prepaid_amount";
static PROCESS_FULFILL: &str = "
local to_account = 'accounts:' .. ARGV[1]
local to_amount = tonumber(ARGV[2])

local balance = redis.call('HINCRBY', to_account, 'balance', to_amount)
local prepaid_amount, settle_threshold, settle_to = unpack(redis.call('HMGET', to_account, 'prepaid_amount', 'settle_threshold', 'settle_to'))

-- Check if we should send a settlement for this account
local settle_amount = 0
if settle_threshold and settle_to and balance > tonumber(settle_threshold) then
    settle_amount = balance - tonumber(settle_to)

    -- Update the balance _before_ sending the settlement so that we don't accidentally send
    -- multiple settlements for the same balance. If the settlement fails we'll roll back
    -- the balance change by re-adding the amount back to the balance
    balance = settle_to
end

return {balance + prepaid_amount, settle_amount}";
static PROCESS_REJECT: &str = "
local from_account = 'accounts:' .. ARGV[1]
local from_amount = tonumber(ARGV[2])

local prepaid_amount = redis.call('HGET', from_account, 'prepaid_amount')
local balance = redis.call('HINCRBY', from_account, 'balance', from_amount)
return balance + prepaid_amount";
static REFUND_SETTLEMENT: &str = "
local account = 'accounts:' .. ARGV[1]
local settle_amount = tonumber(ARGV[2])

local balance = redis.call('HINCRBY', account, 'balance', settle_amount)
return balance";
static APPLY_SETTLEMENT: &str = "
local account = 'accounts:' .. ARGV[1]
local settle_amount = tonumber(ARGV[2])

local balance = redis.call('HINCRBY', account, 'balance', 0 - settle_amount)
return balance";
static PROCESS_INCOMING_SETTLEMENT: &str = "
local account = 'accounts:' .. ARGV[1]
local amount = tonumber(ARGV[2])
local idempotency_key = ARGV[3]

local balance, prepaid_amount = unpack(redis.call('HMGET', account, 'balance', 'prepaid_amount'))

-- If idempotency key has been used, then do not perform any operations
if redis.call('EXISTS', idempotency_key) == 1 then
    return balance + prepaid_amount
end

-- Otherwise, set it to true and make it expire after 24h (86400 sec)
redis.call('SET', idempotency_key, 'true', 'EX', 86400)

-- Credit the incoming settlement to the balance and/or prepaid amount,
-- depending on whether that account currently owes money or not
if tonumber(balance) >= 0 then
    prepaid_amount = redis.call('HINCRBY', account, 'prepaid_amount', amount)
elseif math.abs(balance) >= amount then
    balance = redis.call('HINCRBY', account, 'balance', amount)
else
    prepaid_amount = redis.call('HINCRBY', account, 'prepaid_amount', amount + balance)
    balance = 0
    redis.call('HSET', account, 'balance', 0)
end

return balance + prepaid_amount";

static ROUTES_KEY: &str = "routes:current";
static RATES_KEY: &str = "rates:current";
static STATIC_ROUTES_KEY: &str = "routes:static";
static NEXT_ACCOUNT_ID_KEY: &str = "next_account_id";

fn prefixed_idempotency_key(idempotency_key: String) -> String {
    format!("idempotency-key:{}", idempotency_key)
}

fn account_details_key(account_id: u64) -> String {
    format!("accounts:{}", account_id)
}

pub struct RedisStoreBuilder {
    redis_uri: ConnectionInfo,
    secret: [u8; 32],
    poll_interval: u64,
    settlement_client: Option<SettlementClient>,
}

impl RedisStoreBuilder {
    pub fn new(redis_uri: ConnectionInfo, secret: [u8; 32]) -> Self {
        RedisStoreBuilder {
            redis_uri,
            secret,
            poll_interval: DEFAULT_POLL_INTERVAL,
            settlement_client: None,
        }
    }

    pub fn poll_interval(&mut self, poll_interval: u64) -> &mut Self {
        self.poll_interval = poll_interval;
        self
    }

    pub fn settlement_client(&mut self, settlement_client: SettlementClient) -> &mut Self {
        self.settlement_client = Some(settlement_client);
        self
    }

    pub fn connect(&self) -> impl Future<Item = RedisStore, Error = ()> {
        let (hmac_key, encryption_key, decryption_key) = generate_keys(&self.secret[..]);
        let poll_interval = self.poll_interval;
        let settlement_client = self
            .settlement_client
            .clone()
            .unwrap_or_else(SettlementClient::new);

        result(Client::open(self.redis_uri.clone()))
            .map_err(|err| error!("Error creating Redis client: {:?}", err))
            .and_then(|client| {
                debug!("Connected to redis: {:?}", client);
                client
                    .get_shared_async_connection()
                    .map_err(|err| error!("Error connecting to Redis: {:?}", err))
            })
            .and_then(move |connection| {
                let store = RedisStore {
                    connection: Arc::new(connection),
                    exchange_rates: Arc::new(RwLock::new(HashMap::new())),
                    routes: Arc::new(RwLock::new(HashMap::new())),
                    hmac_key: Arc::new(hmac_key),
                    encryption_key: Arc::new(encryption_key),
                    decryption_key: Arc::new(decryption_key),
                    settlement_client,
                };

                // Start polling for rate updates
                // Note: if this behavior changes, make sure to update the Drop implementation
                let connection_clone = Arc::downgrade(&store.connection);
                let exchange_rates = store.exchange_rates.clone();
                let poll_rates =
                    Interval::new(Instant::now(), Duration::from_millis(poll_interval))
                        .map_err(|err| error!("Interval error: {:?}", err))
                        .for_each(move |_| {
                            if let Some(connection) = connection_clone.upgrade() {
                                Either::A(update_rates(
                                    connection.as_ref().clone(),
                                    exchange_rates.clone(),
                                ))
                            } else {
                                debug!("Not polling rates anymore because connection was closed");
                                // TODO make sure the interval stops
                                Either::B(err(()))
                            }
                        });
                spawn(poll_rates);

                // Poll for routing table updates
                // Note: if this behavior changes, make sure to update the Drop implementation
                let connection_clone = Arc::downgrade(&store.connection);
                let routing_table = store.routes.clone();
                let poll_routes =
                    Interval::new(Instant::now(), Duration::from_millis(poll_interval))
                        .map_err(|err| error!("Interval error: {:?}", err))
                        .for_each(move |_| {
                            if let Some(connection) = connection_clone.upgrade() {
                                Either::A(update_routes(
                                    connection.as_ref().clone(),
                                    routing_table.clone(),
                                ))
                            } else {
                                debug!("Not polling routes anymore because connection was closed");
                                // TODO make sure the interval stops
                                Either::B(err(()))
                            }
                        });
                spawn(poll_routes);

                Ok(store)
            })
    }
}

/// A Store that uses Redis as its underlying database.
///
/// This store leverages atomic Redis transactions to do operations such as balance updates.
///
/// Currently the RedisStore polls the database for the routing table and rate updates, but
/// future versions of it will use PubSub to subscribe to updates.
#[derive(Clone)]
pub struct RedisStore {
    connection: Arc<SharedConnection>,
    exchange_rates: Arc<RwLock<HashMap<String, f64>>>,
    routes: Arc<RwLock<HashMap<Bytes, u64>>>,
    hmac_key: Arc<hmac::SigningKey>, // redisstore stores a key, this must be protected
    encryption_key: Arc<aead::SealingKey>,
    decryption_key: Arc<aead::OpeningKey>,
    settlement_client: SettlementClient,
}

impl RedisStore {
    fn get_next_account_id(&self) -> impl Future<Item = u64, Error = ()> {
        cmd("INCR")
            .arg(NEXT_ACCOUNT_ID_KEY)
            .query_async(self.connection.as_ref().clone())
            .map_err(|err| error!("Error incrementing account ID: {:?}", err))
            .and_then(|(_conn, next_account_id): (_, u64)| Ok(next_account_id - 1))
    }

    fn create_new_account(
        &self,
        account: AccountDetails,
    ) -> Box<dyn Future<Item = Account, Error = ()> + Send> {
        let connection = self.connection.clone();
        let routing_table = self.routes.clone();
        let encryption_key = self.encryption_key.clone();

        // Instead of storing the incoming secrets, we store the HMAC digest of them
        // (This is better than encrypting because the output is deterministic so we can look
        // up the account by the HMAC of the auth details submitted by the account holder over the wire)
        let btp_incoming_token_hmac = account
            .btp_incoming_token
            .clone()
            .map(|token| hmac::sign(&self.hmac_key, token.as_bytes()));
        let btp_incoming_token_hmac_clone = btp_incoming_token_hmac;
        let http_incoming_token_hmac = account
            .http_incoming_token
            .clone()
            .map(|token| hmac::sign(&self.hmac_key, token.as_bytes()));
        let http_incoming_token_hmac_clone = http_incoming_token_hmac;

        Box::new(
            self.get_next_account_id()
                .and_then(|id| {
                    debug!("Next account id is: {}", id);
                    Account::try_from(id, account)
                })
                .and_then(move |account| {
                    // Check that there isn't already an account with values that must be unique
                    let mut keys: Vec<String> = vec!["ID".to_string()];

                    let mut pipe = redis::pipe();
                    pipe.exists(account_details_key(account.id));

                    if let Some(auth) = btp_incoming_token_hmac {
                        keys.push("BTP auth".to_string());
                        pipe.hexists("btp_auth", auth.as_ref());
                    }
                    if let Some(auth) = http_incoming_token_hmac {
                        keys.push("HTTP auth".to_string());
                        pipe.hexists("http_auth", auth.as_ref());
                    }
                    pipe.query_async(connection.as_ref().clone())
                        .map_err(|err| {
                            error!(
                                "Error checking whether account details already exist: {:?}",
                                err
                            )
                        })
                        .and_then(
                            move |(connection, results): (SharedConnection, Vec<bool>)| {
                                if let Some(index) = results.iter().position(|val| *val) {
                                    warn!("An account already exists with the same {}. Cannot insert account: {:?}", keys[index], account);
                                    Err(())
                                } else {
                                    Ok((connection, account))
                                }
                            },
                        )
                })
                .and_then(move |(connection, account)| {
                    let mut pipe = redis::pipe();
                    pipe.atomic();

                    // Set account details
                    pipe.cmd("HMSET").arg(account_details_key(account.id)).arg(account.clone().encrypt_tokens(&encryption_key))
                        .ignore();

                    // Set balance-related details
                    pipe.hset_multiple(account_details_key(account.id), &[("balance", 0), ("prepaid_amount", 0)]).ignore();

                    // Set incoming auth details
                    if let Some(auth) = btp_incoming_token_hmac_clone {
                        pipe.hset("btp_auth", auth.as_ref(), account.id).ignore();
                    }

                    if let Some(auth) = http_incoming_token_hmac_clone {
                        pipe.hset("http_auth", auth.as_ref(), account.id).ignore();
                    }

                    if account.send_routes {
                        pipe.sadd("send_routes_to", account.id).ignore();
                    }

                    if account.receive_routes {
                        pipe.sadd("receive_routes_from", account.id).ignore();
                    }

                    if account.btp_uri.is_some() {
                        pipe.sadd("btp_outgoing", account.id).ignore();
                    }

                    // Add route to routing table
                    pipe.hset(ROUTES_KEY, account.ilp_address.to_bytes().to_vec(), account.id)
                        .ignore();

                    pipe.query_async(connection)
                        .map_err(|err| error!("Error inserting account into DB: {:?}", err))
                        .and_then(move |(connection, _ret): (SharedConnection, Value)| {
                            update_routes(connection, routing_table)
                        })
                        .and_then(move |_| {
                            debug!("Inserted account {} (ILP address: {})", account.id, str::from_utf8(account.ilp_address.as_ref()).unwrap_or("<not utf8>"));
                            Ok(account)
                        })
                }),
        )
    }

    fn apply_settlement(
        &self,
        account_id: u64,
        settle_amount: u64,
    ) -> impl Future<Item = (), Error = ()> {
        trace!(
            "Applying settlement for account: {}, amount: {}",
            account_id,
            settle_amount
        );
        cmd("EVAL")
            .arg(APPLY_SETTLEMENT)
            .arg(0)
            .arg(account_id)
            .arg(settle_amount)
            .query_async(self.connection.as_ref().clone())
            .map_err(move |err| {
                error!(
                    "Error applying settlement for account: {}, amount: {}: {:?}",
                    account_id, settle_amount, err
                )
            })
            .and_then(move |(_connection, balance): (_, i64)| {
                trace!(
                    "Applied settlement for account: {}, amount: {}. Balance is now: {}",
                    account_id,
                    settle_amount,
                    balance
                );
                Ok(())
            })
    }

    fn refund_settlement(
        &self,
        account_id: u64,
        settle_amount: u64,
    ) -> impl Future<Item = (), Error = ()> {
        trace!(
            "Refunding settlement for account: {} of amount: {}",
            account_id,
            settle_amount
        );
        cmd("EVAL")
            .arg(REFUND_SETTLEMENT)
            .arg(0)
            .arg(account_id)
            .arg(settle_amount)
            .query_async(self.connection.as_ref().clone())
            .map_err(move |err| {
                error!(
                    "Error refunding settlement for account: {} of amount: {}: {:?}",
                    account_id, settle_amount, err
                )
            })
            .and_then(move |(_connection, balance): (_, i64)| {
                trace!(
                    "Refunded settlement for account: {} of amount: {}. Balance is now: {}",
                    account_id,
                    settle_amount,
                    balance
                );
                Ok(())
            })
    }
}

impl AccountStore for RedisStore {
    type Account = Account;

    // TODO cache results to avoid hitting Redis for each packet
    fn get_accounts(
        &self,
        account_ids: Vec<<Self::Account as AccountTrait>::AccountId>,
    ) -> Box<dyn Future<Item = Vec<Account>, Error = ()> + Send> {
        let decryption_key = self.decryption_key.clone();
        let num_accounts = account_ids.len();
        let mut pipe = redis::pipe();
        for account_id in account_ids.iter() {
            pipe.hgetall(account_details_key(*account_id));
        }
        Box::new(
            pipe.query_async(self.connection.as_ref().clone())
                .map_err(move |err| {
                    error!(
                        "Error querying details for accounts: {:?} {:?}",
                        account_ids, err
                    )
                })
                .and_then(
                    move |(_conn, accounts): (_, Vec<AccountWithEncryptedTokens>)| {
                        if accounts.len() == num_accounts {
                            let accounts = accounts
                                .into_iter()
                                .map(|account| account.decrypt_tokens(&decryption_key))
                                .collect();
                            Ok(accounts)
                        } else {
                            Err(())
                        }
                    },
                ),
        )
    }
}

impl BalanceStore for RedisStore {
    /// Returns the balance **from the account holder's perspective**, meaning the sum of
    /// the Payable Balance and Pending Outgoing minus the Receivable Balance and the Pending Incoming.
    fn get_balance(&self, account: Account) -> Box<dyn Future<Item = i64, Error = ()> + Send> {
        Box::new(
            cmd("HMGET")
                .arg(account_details_key(account.id))
                .arg(&["balance", "prepaid_amount"])
                .query_async(self.connection.as_ref().clone())
                .map_err(move |err| {
                    error!(
                        "Error getting balance for account: {} {:?}",
                        account.id, err
                    )
                })
                .and_then(|(_connection, values): (_, Vec<i64>)| {
                    let balance = values[0];
                    let prepaid_amount = values[1];
                    Ok(balance + prepaid_amount)
                }),
        )
    }

    fn update_balances_for_prepare(
        &self,
        from_account: Account,
        incoming_amount: u64,
        to_account: Account,
        _outgoing_amount: u64,
    ) -> Box<dyn Future<Item = (), Error = ()> + Send> {
        if incoming_amount > 0 {
            let from_account_id = from_account.id;
            let to_account_id = to_account.id;
            Box::new(
                cmd("EVAL")
                    .arg(PROCESS_PREPARE)
                    .arg(0)
                    .arg(from_account_id)
                    .arg(incoming_amount)
                    .query_async(self.connection.as_ref().clone())
                    .map_err(move |err| {
                        warn!(
                            "Error handling prepare from account: {} to account: {}: {:?}",
                            from_account_id, to_account_id, err
                        )
                    })
                    .and_then(move |(_connection, balance): (_, i64)| {
                        trace!(
                            "Processed prepare with incoming amount: {}. Account {} has balance (including prepaid amount): {} ",
                            incoming_amount, from_account_id, balance
                        );
                        Ok(())
                    }),
            )
        } else {
            Box::new(ok(()))
        }
    }

    fn update_balances_for_fulfill(
        &self,
        from_account: Account,
        _incoming_amount: u64,
        to_account: Account,
        outgoing_amount: u64,
    ) -> Box<dyn Future<Item = (), Error = ()> + Send> {
        let settlement_client = self.settlement_client.clone();
        let store = self.clone();
        if outgoing_amount > 0 {
            debug!(
                "From: {}, To: {}, Amount paid: {}",
                from_account.ilp_address, to_account.ilp_address, outgoing_amount
            );
            let from_account_id = from_account.id;
            let to_account_id = to_account.id;
            Box::new(
                cmd("EVAL")
                    .arg(PROCESS_FULFILL)
                    .arg(0)
                    .arg(to_account_id)
                    .arg(outgoing_amount)
                    .query_async(self.connection.as_ref().clone())
                    .map_err(move |err| {
                        error!(
                            "Error handling fulfill from account: {} to account: {}: {:?}",
                            from_account_id, to_account_id, err
                        )
                    })
                    .and_then(
                        move |(_connection, (balance, amount_to_settle)): (_, (i64, u64))| {
                            debug!("Receiver balance: {}, Amount to Settle: {}, Engine Details {:?}", balance, amount_to_settle, to_account.settlement_engine_details().is_some());
                            if amount_to_settle > 0 && to_account.settlement_engine_details().is_some() {
                                trace!(
                                    "Processed fulfill for outgoing amount {}. After triggering a settlement for: {}, account {} has balance: {}",
                                    outgoing_amount,
                                    amount_to_settle,
                                    to_account_id,
                                    balance,
                                );

                                // Note that if this program crashes after changing the balance (in the PROCESS_FULFILL script)
                                // and the send_settlement fails but the program isn't alive to hear that, the balance will be incorrect.
                                // No other instance will know that it was trying to send an outgoing settlement. We could
                                // make this more robust by saving something to the DB about the outgoing settlement when we change the balance
                                // but then we would also need to prevent a situation where every connector instance is polling the
                                // settlement engine for the status of each
                                // outgoing settlement and putting unnecessary
                                // load on the settlement engine.
                                let store_clone = store.clone();
                                spawn(settlement_client
                                    .send_settlement(to_account, amount_to_settle)
                                    .and_then(move |_| { store_clone.apply_settlement(to_account_id, amount_to_settle) })
                                    .or_else(move |_| store.refund_settlement(to_account_id, amount_to_settle)));
                            } else {
                                trace!(
                                    "Processed fulfill for outgoing amount {}. Account {} has balance: {}",
                                    outgoing_amount,
                                    to_account_id,
                                    balance,
                                );
                            }
                            Ok(())
                        },
                    ),
            )
        } else {
            Box::new(ok(()))
        }
    }

    fn update_balances_for_reject(
        &self,
        from_account: Account,
        incoming_amount: u64,
        to_account: Account,
        _outgoing_amount: u64,
    ) -> Box<dyn Future<Item = (), Error = ()> + Send> {
        if incoming_amount > 0 {
            let from_account_id = from_account.id;
            let to_account_id = to_account.id;
            Box::new(
                cmd("EVAL")
                    .arg(PROCESS_REJECT)
                    .arg(0)
                    .arg(from_account_id)
                    .arg(incoming_amount)
                    .query_async(self.connection.as_ref().clone())
                    .map_err(move |err| {
                        warn!(
                            "Error handling reject for packet from account: {} to account: {}: {:?}",
                            from_account_id, to_account_id, err
                        )
                    })
                    .and_then(move |(_connection, balance): (_, i64)| {
                        trace!(
                            "Processed reject for incoming amount: {}. Account {} has balance (including prepaid amount): {}",
                            incoming_amount, from_account_id, balance
                        );
                        Ok(())
                    }),
            )
        } else {
            Box::new(ok(()))
        }
    }
}

impl ExchangeRateStore for RedisStore {
    fn get_exchange_rates(&self, asset_codes: &[&str]) -> Result<Vec<f64>, ()> {
        let rates: Vec<f64> = asset_codes
            .iter()
            .filter_map(|code| {
                (*self.exchange_rates.read())
                    .get(&code.to_string())
                    .cloned()
            })
            .collect();
        if rates.len() == asset_codes.len() {
            Ok(rates)
        } else {
            Err(())
        }
    }
}

impl BtpStore for RedisStore {
    type Account = Account;

    fn get_account_from_btp_token(
        &self,
        token: &str,
    ) -> Box<dyn Future<Item = Self::Account, Error = ()> + Send> {
        // TODO make sure it can't do script injection!
        // TODO cache the result so we don't hit redis for every packet (is that necessary if redis is often used as a cache?)
        let decryption_key = self.decryption_key.clone();
        Box::new(
            cmd("EVAL")
                .arg(ACCOUNT_FROM_INDEX)
                .arg(1)
                .arg("btp_auth")
                .arg(hmac::sign(&self.hmac_key, token.as_bytes()).as_ref())
                .query_async(self.connection.as_ref().clone())
                .map_err(|err| error!("Error getting account from BTP token: {:?}", err))
                .and_then(
                    move |(_connection, account): (_, Option<AccountWithEncryptedTokens>)| {
                        if let Some(account) = account {
                            let account = account.decrypt_tokens(&decryption_key);
                            Ok(account)
                        } else {
                            warn!("No account found with BTP token");
                            Err(())
                        }
                    },
                ),
        )
    }

    fn get_btp_outgoing_accounts(
        &self,
    ) -> Box<dyn Future<Item = Vec<Self::Account>, Error = ()> + Send> {
        let decryption_key = self.decryption_key.clone();
        Box::new(
            cmd("SMEMBERS")
                .arg("btp_outgoing")
                .query_async(self.connection.as_ref().clone())
                .map_err(|err| error!("Error getting members of set btp_outgoing: {:?}", err))
                .and_then(|(connection, account_ids): (SharedConnection, Vec<u64>)| {
                    if account_ids.is_empty() {
                        Either::A(ok(Vec::new()))
                    } else {
                        let mut pipe = redis::pipe();
                        for id in account_ids {
                            pipe.hgetall(account_details_key(id));
                        }
                        Either::B(
                            pipe.query_async(connection)
                                .map_err(|err| {
                                    error!(
                                        "Error getting accounts with outgoing BTP details: {:?}",
                                        err
                                    )
                                })
                                .and_then(
                                    move |(_connection, accounts): (
                                        SharedConnection,
                                        Vec<AccountWithEncryptedTokens>,
                                    )| {
                                        let accounts: Vec<Account> = accounts
                                            .into_iter()
                                            .map(|account| account.decrypt_tokens(&decryption_key))
                                            .collect();
                                        Ok(accounts)
                                    },
                                ),
                        )
                    }
                }),
        )
    }
}

impl HttpStore for RedisStore {
    type Account = Account;

    fn get_account_from_http_token(
        &self,
        token: &str,
    ) -> Box<dyn Future<Item = Self::Account, Error = ()> + Send> {
        // TODO make sure it can't do script injection!
        let decryption_key = self.decryption_key.clone();
        let token = token.to_string();
        Box::new(
            cmd("EVAL")
                .arg(ACCOUNT_FROM_INDEX)
                .arg(1)
                .arg("http_auth")
                .arg(hmac::sign(&self.hmac_key, token.as_bytes()).as_ref())
                .query_async(self.connection.as_ref().clone())
                .map_err(|err| error!("Error getting account from HTTP auth: {:?}", err))
                .and_then(
                    move |(_connection, account): (_, Option<AccountWithEncryptedTokens>)| {
                        if let Some(account) = account {
                            let account = account.decrypt_tokens(&decryption_key);
                            Ok(account)
                        } else {
                            warn!("No account found with given HTTP auth");
                            // TODO remove this log line (not safe to log auth token)
                            trace!("Unknown HTTP auth token: {}", token);
                            Err(())
                        }
                    },
                ),
        )
    }
}

impl RouterStore for RedisStore {
    fn routing_table(&self) -> HashMap<Bytes, u64> {
        self.routes.read().clone()
    }
}

impl NodeStore for RedisStore {
    type Account = Account;

    fn insert_account(
        &self,
        account: AccountDetails,
    ) -> Box<dyn Future<Item = Account, Error = ()> + Send> {
        self.create_new_account(account)
    }

    // TODO limit the number of results and page through them
    fn get_all_accounts(&self) -> Box<dyn Future<Item = Vec<Self::Account>, Error = ()> + Send> {
        let decryption_key = self.decryption_key.clone();
        Box::new(
            cmd("GET")
                .arg(NEXT_ACCOUNT_ID_KEY)
                .query_async(self.connection.as_ref().clone())
                .and_then(
                    move |(connection, next_account_id): (SharedConnection, Option<u64>)| {
                        if let Some(next_account_id) = next_account_id {
                            if next_account_id > 0 {
                                trace!("Getting accounts up to id: {}", next_account_id);
                                let mut pipe = redis::pipe();
                                for i in 0..next_account_id {
                                    pipe.hgetall(account_details_key(i));
                                }
                                return Either::A(pipe.query_async(connection).and_then(
                                    move |(_, accounts): (
                                        _,
                                        Vec<Option<AccountWithEncryptedTokens>>,
                                    )| {
                                        let accounts: Vec<Account> = accounts
                                            .into_iter()
                                            .filter_map(|a| a)
                                            .map(|account| account.decrypt_tokens(&decryption_key))
                                            .collect();
                                        Ok(accounts)
                                    },
                                ));
                            }
                        }
                        Either::B(ok(Vec::new()))
                    },
                )
                .map_err(|err| error!("Error getting all accounts: {:?}", err)),
        )
    }

    fn set_rates<R>(&self, rates: R) -> Box<dyn Future<Item = (), Error = ()> + Send>
    where
        R: IntoIterator<Item = (String, f64)>,
    {
        let rates: Vec<(String, f64)> = rates.into_iter().collect();
        let exchange_rates = self.exchange_rates.clone();
        let mut pipe = redis::pipe();
        pipe.atomic()
            .del(RATES_KEY)
            .ignore()
            .hset_multiple(RATES_KEY, &rates)
            .ignore();
        Box::new(
            pipe.query_async(self.connection.as_ref().clone())
                .map_err(|err| error!("Error setting rates: {:?}", err))
                .and_then(move |(connection, _): (SharedConnection, Value)| {
                    trace!("Set exchange rates: {:?}", exchange_rates);
                    update_rates(connection, exchange_rates)
                }),
        )
    }

    // TODO fix inconsistency betwen this method and set_routes which
    // takes the prefixes as Bytes and the account as an Account object
    fn set_static_routes<R>(&self, routes: R) -> Box<dyn Future<Item = (), Error = ()> + Send>
    where
        R: IntoIterator<Item = (String, u64)>,
    {
        let routes: Vec<(String, u64)> = routes.into_iter().collect();
        let accounts: HashSet<u64> =
            HashSet::from_iter(routes.iter().map(|(_prefix, account_id)| *account_id));
        let mut pipe = redis::pipe();
        for account_id in accounts {
            pipe.exists(account_details_key(account_id));
        }

        let routing_table = self.routes.clone();
        Box::new(pipe.query_async(self.connection.as_ref().clone())
            .map_err(|err| error!("Error checking if accounts exist while setting static routes: {:?}", err))
            .and_then(|(connection, accounts_exist): (SharedConnection, Vec<bool>)| {
                if accounts_exist.iter().all(|a| *a) {
                    Ok(connection)
                } else {
                    error!("Error setting static routes because not all of the given accounts exist");
                    Err(())
                }
            })
            .and_then(move |connection| {
        let mut pipe = redis::pipe();
        pipe.atomic()
            .del(STATIC_ROUTES_KEY)
            .ignore()
            .hset_multiple(STATIC_ROUTES_KEY, &routes)
            .ignore();
            pipe.query_async(connection)
                .map_err(|err| error!("Error setting static routes: {:?}", err))
                .and_then(move |(connection, _): (SharedConnection, Value)| {
                    update_routes(connection, routing_table)
                })
            }))
    }

    fn set_static_route(
        &self,
        prefix: String,
        account_id: u64,
    ) -> Box<dyn Future<Item = (), Error = ()> + Send> {
        let routing_table = self.routes.clone();
        let prefix_clone = prefix.clone();
        Box::new(
        cmd("EXISTS")
            .arg(account_details_key(account_id))
            .query_async(self.connection.as_ref().clone())
            .map_err(|err| error!("Error checking if account exists before setting static route: {:?}", err))
            .and_then(move |(connection, exists): (SharedConnection, bool)| {
                if exists {
                    Ok(connection)
                } else {
                    error!("Cannot set static route for prefix: {} because account {} does not exist", prefix_clone, account_id);
                    Err(())
                }
            })
            .and_then(move |connection| {
                cmd("HSET")
                    .arg(STATIC_ROUTES_KEY)
                    .arg(prefix)
                    .arg(account_id)
                    .query_async(connection)
                    .map_err(|err| error!("Error setting static route: {:?}", err))
                    .and_then(move |(connection, _): (SharedConnection, Value)| {
                        update_routes(connection, routing_table)
                    })
            })
        )
    }
}

type RoutingTable<A> = HashMap<Bytes, A>;

impl RouteManagerStore for RedisStore {
    type Account = Account;

    fn get_accounts_to_send_routes_to(
        &self,
    ) -> Box<dyn Future<Item = Vec<Account>, Error = ()> + Send> {
        let decryption_key = self.decryption_key.clone();
        Box::new(
            cmd("SMEMBERS")
                .arg("send_routes_to")
                .query_async(self.connection.as_ref().clone())
                .map_err(|err| error!("Error getting members of set send_routes_to: {:?}", err))
                .and_then(|(connection, account_ids): (SharedConnection, Vec<u64>)| {
                    if account_ids.is_empty() {
                        Either::A(ok(Vec::new()))
                    } else {
                        let mut pipe = redis::pipe();
                        for id in account_ids {
                            pipe.hgetall(account_details_key(id));
                        }
                        Either::B(
                            pipe.query_async(connection)
                                .map_err(|err| {
                                    error!("Error getting accounts to send routes to: {:?}", err)
                                })
                                .and_then(
                                    move |(_connection, accounts): (
                                        SharedConnection,
                                        Vec<AccountWithEncryptedTokens>,
                                    )| {
                                        let accounts: Vec<Account> = accounts
                                            .into_iter()
                                            .map(|account| account.decrypt_tokens(&decryption_key))
                                            .collect();
                                        Ok(accounts)
                                    },
                                ),
                        )
                    }
                }),
        )
    }

    fn get_accounts_to_receive_routes_from(
        &self,
    ) -> Box<dyn Future<Item = Vec<Account>, Error = ()> + Send> {
        let decryption_key = self.decryption_key.clone();
        Box::new(
            cmd("SMEMBERS")
                .arg("receive_routes_from")
                .query_async(self.connection.as_ref().clone())
                .map_err(|err| {
                    error!(
                        "Error getting members of set receive_routes_from: {:?}",
                        err
                    )
                })
                .and_then(|(connection, account_ids): (SharedConnection, Vec<u64>)| {
                    if account_ids.is_empty() {
                        Either::A(ok(Vec::new()))
                    } else {
                        let mut pipe = redis::pipe();
                        for id in account_ids {
                            pipe.hgetall(account_details_key(id));
                        }
                        Either::B(
                            pipe.query_async(connection)
                                .map_err(|err| {
                                    error!(
                                        "Error getting accounts to receive routes from: {:?}",
                                        err
                                    )
                                })
                                .and_then(
                                    move |(_connection, accounts): (
                                        SharedConnection,
                                        Vec<AccountWithEncryptedTokens>,
                                    )| {
                                        let accounts: Vec<Account> = accounts
                                            .into_iter()
                                            .map(|account| account.decrypt_tokens(&decryption_key))
                                            .collect();
                                        Ok(accounts)
                                    },
                                ),
                        )
                    }
                }),
        )
    }

    fn get_local_and_configured_routes(
        &self,
    ) -> Box<dyn Future<Item = (RoutingTable<Account>, RoutingTable<Account>), Error = ()> + Send>
    {
        let get_static_routes = cmd("HGETALL")
            .arg(STATIC_ROUTES_KEY)
            .query_async(self.connection.as_ref().clone())
            .map_err(|err| error!("Error getting static routes: {:?}", err))
            .and_then(
                |(_, static_routes): (SharedConnection, Vec<(String, u64)>)| Ok(static_routes),
            );
        Box::new(self.get_all_accounts().join(get_static_routes).and_then(
            |(accounts, static_routes)| {
                let local_table = HashMap::from_iter(
                    accounts
                        .iter()
                        .map(|account| (account.ilp_address.to_bytes(), account.clone())),
                );

                let account_map: HashMap<u64, &Account> = HashMap::from_iter(accounts.iter().map(|account| (account.id, account)));
                let configured_table: HashMap<Bytes, Account> = HashMap::from_iter(static_routes.into_iter()
                    .filter_map(|(prefix, account_id)| {
                        if let Some(account) = account_map.get(&account_id) {
                            Some((Bytes::from(prefix), (*account).clone()))
                        } else {
                            warn!("No account for ID: {}, ignoring configured route for prefix: {}", account_id, prefix);
                            None
                        }
                    }));

                Ok((local_table, configured_table))
            },
        ))
    }

    fn set_routes(
        &mut self,
        routes: impl IntoIterator<Item = (Bytes, Account)>,
    ) -> Box<dyn Future<Item = (), Error = ()> + Send> {
        let routes: Vec<(String, u64)> = routes
            .into_iter()
            .filter_map(|(prefix, account)| {
                if let Ok(prefix) = String::from_utf8(prefix.to_vec()) {
                    Some((prefix, account.id))
                } else {
                    None
                }
            })
            .collect();
        let num_routes = routes.len();

        // Save routes to Redis
        let routing_tale = self.routes.clone();
        let mut pipe = redis::pipe();
        pipe.atomic()
            .del(ROUTES_KEY)
            .ignore()
            .hset_multiple(ROUTES_KEY, &routes)
            .ignore();
        Box::new(
            pipe.query_async(self.connection.as_ref().clone())
                .map_err(|err| error!("Error setting routes: {:?}", err))
                .and_then(move |(connection, _): (SharedConnection, Value)| {
                    trace!("Saved {} routes to Redis", num_routes);
                    update_routes(connection, routing_tale)
                }),
        )
    }
}

impl RateLimitStore for RedisStore {
    type Account = Account;

    /// Apply rate limits for number of packets per minute and amount of money per minute
    ///
    /// This uses https://github.com/brandur/redis-cell so the redis-cell module MUST be loaded into redis before this is run
    fn apply_rate_limits(
        &self,
        account: Account,
        prepare_amount: u64,
    ) -> Box<dyn Future<Item = (), Error = RateLimitError> + Send> {
        if account.amount_per_minute_limit.is_some() || account.packets_per_minute_limit.is_some() {
            let mut pipe = redis::pipe();
            let packet_limit = account.packets_per_minute_limit.is_some();
            let amount_limit = account.amount_per_minute_limit.is_some();

            if let Some(limit) = account.packets_per_minute_limit {
                let limit = limit - 1;
                pipe.cmd("CL.THROTTLE")
                    .arg(format!("limit:packets:{}", account.id))
                    .arg(limit)
                    .arg(limit)
                    .arg(60)
                    .arg(1);
            }

            if let Some(limit) = account.amount_per_minute_limit {
                let limit = limit - 1;
                pipe.cmd("CL.THROTTLE")
                    .arg(format!("limit:throughput:{}", account.id))
                    // TODO allow separate configuration for burst limit
                    .arg(limit)
                    .arg(limit)
                    .arg(60)
                    .arg(prepare_amount);
            }
            Box::new(
                pipe.query_async(self.connection.as_ref().clone())
                    .map_err(|err| {
                        error!("Error applying rate limits: {:?}", err);
                        RateLimitError::StoreError
                    })
                    .and_then(move |(_, results): (_, Vec<Vec<i64>>)| {
                        if packet_limit && amount_limit {
                            if results[0][0] == 1 {
                                Err(RateLimitError::PacketLimitExceeded)
                            } else if results[1][0] == 1 {
                                Err(RateLimitError::ThroughputLimitExceeded)
                            } else {
                                Ok(())
                            }
                        } else if packet_limit && results[0][0] == 1 {
                            Err(RateLimitError::PacketLimitExceeded)
                        } else if amount_limit && results[0][0] == 1 {
                            Err(RateLimitError::ThroughputLimitExceeded)
                        } else {
                            Ok(())
                        }
                    }),
            )
        } else {
            Box::new(ok(()))
        }
    }

    fn refund_throughput_limit(
        &self,
        account: Account,
        prepare_amount: u64,
    ) -> Box<dyn Future<Item = (), Error = ()> + Send> {
        if let Some(limit) = account.amount_per_minute_limit {
            let limit = limit - 1;
            Box::new(
                cmd("CL.THROTTLE")
                    .arg(format!("limit:throughput:{}", account.id))
                    .arg(limit)
                    .arg(limit)
                    .arg(60)
                    // TODO make sure this doesn't overflow
                    .arg(0i64 - (prepare_amount as i64))
                    .query_async(self.connection.as_ref().clone())
                    .map_err(|err| error!("Error refunding throughput limit: {:?}", err))
                    .and_then(|(_, _): (_, Value)| Ok(())),
            )
        } else {
            Box::new(ok(()))
        }
    }
}

impl IdempotentStore for RedisStore {
    fn load_idempotent_data(
        &self,
        idempotency_key: String,
    ) -> Box<dyn Future<Item = IdempotentData, Error = ()> + Send> {
        let idempotency_key_clone = idempotency_key.clone();
        Box::new(
            cmd("HGETALL")
                .arg(prefixed_idempotency_key(idempotency_key.clone()))
                .query_async(self.connection.as_ref().clone())
                .map_err(move |err| {
                    error!(
                        "Error loading idempotency key {}: {:?}",
                        idempotency_key_clone, err
                    )
                })
                .and_then(
                    move |(_connection, ret): (_, SlowHashMap<String, String>)| {
                        if let (Some(status_code), Some(data), Some(input_hash_slice)) = (
                            ret.get("status_code"),
                            ret.get("data"),
                            ret.get("input_hash"),
                        ) {
                            trace!("Loaded idempotency key {:?} - {:?}", idempotency_key, ret);
                            let mut input_hash: [u8; 32] = Default::default();
                            input_hash.copy_from_slice(input_hash_slice.as_ref());
                            Ok((
                                StatusCode::from_str(status_code).unwrap(),
                                Bytes::from(data.clone()),
                                input_hash,
                            ))
                        } else {
                            Err(())
                        }
                    },
                ),
        )
    }

    fn save_idempotent_data(
        &self,
        idempotency_key: String,
        input_hash: [u8; 32],
        status_code: StatusCode,
        data: Bytes,
    ) -> Box<dyn Future<Item = (), Error = ()> + Send> {
        let mut pipe = redis::pipe();
        pipe.atomic()
            .cmd("HMSET") // cannot use hset_multiple since data and status_code have different types
            .arg(&prefixed_idempotency_key(idempotency_key.clone()))
            .arg("status_code")
            .arg(status_code.as_u16())
            .arg("data")
            .arg(data.as_ref())
            .arg("input_hash")
            .arg(&input_hash)
            .ignore()
            .expire(&prefixed_idempotency_key(idempotency_key.clone()), 86400)
            .ignore();
        Box::new(
            pipe.query_async(self.connection.as_ref().clone())
                .map_err(|err| error!("Error caching: {:?}", err))
                .and_then(move |(_connection, _): (_, Vec<String>)| {
                    trace!(
                        "Cached {:?}: {:?}, {:?}",
                        idempotency_key,
                        status_code,
                        data,
                    );
                    Ok(())
                }),
        )
    }
}

impl SettlementStore for RedisStore {
    type Account = Account;

    fn update_balance_for_incoming_settlement(
        &self,
        account_id: u64,
        amount: u64,
        idempotency_key: Option<String>,
    ) -> Box<dyn Future<Item = (), Error = ()> + Send> {
        let idempotency_key = idempotency_key.unwrap();
        Box::new(cmd("EVAL")
            .arg(PROCESS_INCOMING_SETTLEMENT)
            .arg(0)
            .arg(account_id)
            .arg(amount)
            .arg(idempotency_key)
            .query_async(self.connection.as_ref().clone())
            .map_err(move |err| error!("Error processing incoming settlement from account: {} for amount: {}: {:?}", account_id, amount, err))
            .and_then(move |(_connection, balance): (_, i64)| {
                trace!("Processed incoming settlement from account: {} for amount: {}. Balance is now: {}", account_id, amount, balance);
                Ok(())
            }))
    }
}

// TODO replace this with pubsub when async pubsub is added upstream: https://github.com/mitsuhiko/redis-rs/issues/183
fn update_rates(
    connection: SharedConnection,
    exchange_rates: Arc<RwLock<HashMap<String, f64>>>,
) -> impl Future<Item = (), Error = ()> {
    cmd("HGETALL")
        .arg(RATES_KEY)
        .query_async(connection)
        .map_err(|err| error!("Error polling for exchange rates: {:?}", err))
        .and_then(move |(_connection, rates): (_, Vec<(String, f64)>)| {
            let num_assets = rates.len();
            let rates = HashMap::from_iter(rates.into_iter());
            (*exchange_rates.write()) = rates;
            trace!("Updated rates for {} assets", num_assets);
            Ok(())
        })
}

// TODO replace this with pubsub when async pubsub is added upstream: https://github.com/mitsuhiko/redis-rs/issues/183
type RouteVec = Vec<(String, u64)>;

fn update_routes(
    connection: SharedConnection,
    routing_table: Arc<RwLock<HashMap<Bytes, u64>>>,
) -> impl Future<Item = (), Error = ()> {
    let mut pipe = redis::pipe();
    pipe.hgetall(ROUTES_KEY).hgetall(STATIC_ROUTES_KEY);
    pipe.query_async(connection)
        .map_err(|err| error!("Error polling for routing table updates: {:?}", err))
        .and_then(
            move |(_connection, (routes, static_routes)): (_, (RouteVec, RouteVec))| {
                trace!(
                    "Loaded routes from redis. Static routes: {:?}, other routes: {:?}",
                    static_routes,
                    routes
                );
                let routes = HashMap::from_iter(
                    routes
                        .into_iter()
                        // Having the static_routes inserted after ensures that they will overwrite
                        // any routes with the same prefix from the first set
                        .chain(static_routes.into_iter())
                        .map(|(prefix, account_id)| (Bytes::from(prefix), account_id)),
                );
                trace!("Routing table is now: {:?}", routes);
                let num_routes = routes.len();
                *routing_table.write() = routes;
                trace!("Updated routing table with {} routes", num_routes);
                Ok(())
            },
        )
}

#[cfg(test)]
mod tests {
    use super::*;
    use futures::future;
    use redis::IntoConnectionInfo;
    use tokio::runtime::Runtime;

    #[test]
    fn connect_fails_if_db_unavailable() {
        let mut runtime = Runtime::new().unwrap();
        runtime
            .block_on(future::lazy(
                || -> Box<dyn Future<Item = (), Error = ()> + Send> {
                    Box::new(
                        RedisStoreBuilder::new(
                            "redis://127.0.0.1:0".into_connection_info().unwrap() as ConnectionInfo,
                            [0; 32],
                        )
                        .connect()
                        .then(|result| {
                            assert!(result.is_err());
                            Ok(())
                        }),
                    )
                },
            ))
            .unwrap();
    }
}<|MERGE_RESOLUTION|>--- conflicted
+++ resolved
@@ -6,11 +6,8 @@
     Future, Stream,
 };
 use hashbrown::{HashMap, HashSet};
-<<<<<<< HEAD
 use std::collections::HashMap as SlowHashMap;
-=======
 use log::{debug, error, trace, warn};
->>>>>>> cde27fb2
 
 use http::StatusCode;
 use interledger_api::{AccountDetails, NodeStore};

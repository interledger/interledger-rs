<<<<<<< HEAD
=======
use hex;
use std::convert::TryFrom;
>>>>>>> 9f620c90
use std::fmt;
use std::io::prelude::*;
use std::io::Cursor;
use std::str;
use std::time::SystemTime;

use byteorder::{BigEndian, ReadBytesExt};
use bytes::{BufMut, BytesMut};
use chrono::{DateTime, TimeZone, Utc};

use super::oer::{self, BufOerExt, MutBufOerExt};
use super::{Address, ErrorCode, ParseError};
use bytes::Bytes;
use std::convert::TryFrom;

const AMOUNT_LEN: usize = 8;
const EXPIRY_LEN: usize = 17;
const CONDITION_LEN: usize = 32;
const FULFILLMENT_LEN: usize = 32;
const ERROR_CODE_LEN: usize = 3;

static INTERLEDGER_TIMESTAMP_FORMAT: &'static str = "%Y%m%d%H%M%S%3f";

#[derive(Clone, Copy, Debug, PartialEq)]
#[repr(u8)]
pub enum PacketType {
    Prepare = 12,
    Fulfill = 13,
    Reject = 14,
}

<<<<<<< HEAD
// Gets the packet type from a u8 array
impl TryFrom<&[u8]> for PacketType {
    type Error = ParseError;

    fn try_from(bytes: &[u8]) -> Result<Self, Self::Error> {
        match bytes.first() {
            Some(&12) => Ok(PacketType::Prepare),
            Some(&13) => Ok(PacketType::Fulfill),
            Some(&14) => Ok(PacketType::Reject),
            _ => Err(ParseError::InvalidPacket(format!(
                "Unknown packet type: {:?}",
                bytes,
            ))),
        }
    }
}

impl TryFrom<u8> for PacketType {
    type Error = ParseError;

=======
impl TryFrom<u8> for PacketType {
    type Error = ParseError;

    #[inline]
>>>>>>> 9f620c90
    fn try_from(byte: u8) -> Result<Self, Self::Error> {
        match byte {
            12 => Ok(PacketType::Prepare),
            13 => Ok(PacketType::Fulfill),
            14 => Ok(PacketType::Reject),
            _ => Err(ParseError::InvalidPacket(format!(
                "Unknown packet type: {:?}",
                byte,
            ))),
        }
    }
}

#[derive(Debug, PartialEq, Clone)]
pub enum Packet {
    Prepare(Prepare),
    Fulfill(Fulfill),
    Reject(Reject),
}

impl TryFrom<BytesMut> for Packet {
    type Error = ParseError;

    fn try_from(buffer: BytesMut) -> Result<Self, Self::Error> {
        match buffer.first() {
            Some(&12) => Ok(Packet::Prepare(Prepare::try_from(buffer)?)),
            Some(&13) => Ok(Packet::Fulfill(Fulfill::try_from(buffer)?)),
            Some(&14) => Ok(Packet::Reject(Reject::try_from(buffer)?)),
            _ => Err(ParseError::InvalidPacket(format!(
                "Unknown packet type: {:?}",
                buffer.first(),
            ))),
        }
    }
}

impl From<Packet> for BytesMut {
    fn from(packet: Packet) -> Self {
        match packet {
            Packet::Prepare(prepare) => prepare.into(),
            Packet::Fulfill(fulfill) => fulfill.into(),
            Packet::Reject(reject) => reject.into(),
        }
    }
}

impl From<Prepare> for Packet {
    fn from(prepare: Prepare) -> Self {
        Packet::Prepare(prepare)
    }
}

impl From<Fulfill> for Packet {
    fn from(fulfill: Fulfill) -> Self {
        Packet::Fulfill(fulfill)
    }
}

impl From<Reject> for Packet {
    fn from(reject: Reject) -> Self {
        Packet::Reject(reject)
    }
}

#[derive(PartialEq, Clone)]
pub struct Prepare {
    buffer: BytesMut,
    content_offset: usize,
    destination: Address,
    amount: u64,
    expires_at: SystemTime,
    data_offset: usize,
}

#[derive(Clone, Debug, PartialEq)]
pub struct PrepareBuilder<'a> {
    pub amount: u64,
    pub expires_at: SystemTime,
    pub execution_condition: &'a [u8; 32],
    pub destination: Address,
    pub data: &'a [u8],
}

impl TryFrom<BytesMut> for Prepare {
    type Error = ParseError;

    fn try_from(buffer: BytesMut) -> Result<Self, Self::Error> {
        let (content_offset, mut content) = deserialize_envelope(PacketType::Prepare, &buffer)?;
        let content_len = content.len();
        let amount = content.read_u64::<BigEndian>()?;

        let mut expires_at = [0x00; 17];
        content.read_exact(&mut expires_at)?;
        let expires_at = str::from_utf8(&expires_at[..])?;
        let expires_at: DateTime<Utc> =
            Utc.datetime_from_str(&expires_at, INTERLEDGER_TIMESTAMP_FORMAT)?;
        let expires_at = SystemTime::from(expires_at);

        // Skip execution condition.
        content.skip(CONDITION_LEN)?;

        let destination = Address::try_from(content.read_var_octet_string()?)?;

        // Skip the data.
        let data_offset = content_offset + content_len - content.len();
        content.skip_var_octet_string()?;

        Ok(Prepare {
            buffer,
            content_offset,
            destination,
            amount,
            expires_at,
            data_offset,
        })
    }
}

impl Prepare {
    #[inline]
    pub fn amount(&self) -> u64 {
        self.amount
    }

    #[inline]
    pub fn set_amount(&mut self, amount: u64) {
        self.amount = amount;
        let mut cursor = Cursor::new(&mut self.buffer);
        cursor.set_position(self.content_offset as u64);
        cursor.put_u64_be(amount);
    }

    #[inline]
    pub fn expires_at(&self) -> SystemTime {
        self.expires_at
    }

    #[inline]
    pub fn set_expires_at(&mut self, expires_at: SystemTime) {
        self.expires_at = expires_at;
        let offset = self.content_offset + AMOUNT_LEN;
        write!(
            &mut self.buffer[offset..],
            "{}",
            DateTime::<Utc>::from(expires_at).format(INTERLEDGER_TIMESTAMP_FORMAT),
        )
        .unwrap();
    }

    /// The returned value always has a length of 32.
    #[inline]
    pub fn execution_condition(&self) -> &[u8] {
        let begin = self.content_offset + AMOUNT_LEN + EXPIRY_LEN;
        let end = begin + CONDITION_LEN;
        &self.buffer[begin..end]
    }

    #[inline]
    pub fn destination(&self) -> Address {
        self.destination.clone()
    }

    #[inline]
    pub fn data(&self) -> &[u8] {
        (&self.buffer[self.data_offset..])
            .peek_var_octet_string()
            .unwrap()
    }

    #[inline]
    pub fn into_data(mut self) -> BytesMut {
        oer::extract_var_octet_string(self.buffer.split_off(self.data_offset)).unwrap()
    }
}

impl AsRef<[u8]> for Prepare {
    #[inline]
    fn as_ref(&self) -> &[u8] {
        &self.buffer
    }
}

impl From<Prepare> for BytesMut {
    fn from(prepare: Prepare) -> Self {
        prepare.buffer
    }
}

impl fmt::Debug for Prepare {
    fn fmt(&self, formatter: &mut fmt::Formatter) -> fmt::Result {
        formatter
            .debug_struct("Prepare")
            .field("destination", &self.destination())
            .field("amount", &self.amount())
            .field(
                "expires_at",
                &DateTime::<Utc>::from(self.expires_at()).to_rfc3339(),
            )
            .field(
                "execution_condition",
                &hex::encode(self.execution_condition()),
            )
            .field("data_length", &self.data().len())
            .finish()
    }
}

impl<'a> PrepareBuilder<'a> {
    pub fn build(&self) -> Prepare {
        const STATIC_LEN: usize = AMOUNT_LEN + EXPIRY_LEN + CONDITION_LEN;
        let destination_size = oer::predict_var_octet_string(self.destination.len());
        let data_size = oer::predict_var_octet_string(self.data.len());
        let content_len = STATIC_LEN + destination_size + data_size;
        let buf_size = 1 + oer::predict_var_octet_string(content_len);
        let mut buffer = BytesMut::with_capacity(buf_size);

        buffer.put_u8(PacketType::Prepare as u8);
        buffer.put_var_octet_string_length(content_len);
        let content_offset = buffer.len();
        buffer.put_u64_be(self.amount);

        let mut writer = buffer.writer();
        write!(
            writer,
            "{}",
            DateTime::<Utc>::from(self.expires_at).format(INTERLEDGER_TIMESTAMP_FORMAT),
        )
        .unwrap();
        let mut buffer = writer.into_inner();

        buffer.put_slice(&self.execution_condition[..]);
        buffer.put_var_octet_string::<&[u8]>(self.destination.as_ref());
        buffer.put_var_octet_string(self.data);

        Prepare {
            buffer,
            content_offset,
            destination: self.destination.clone(),
            amount: self.amount,
            expires_at: self.expires_at,
            data_offset: buf_size - data_size,
        }
    }
}

#[derive(PartialEq, Clone)]
pub struct Fulfill {
    buffer: BytesMut,
    content_offset: usize,
}

#[derive(Clone, Debug, PartialEq)]
pub struct FulfillBuilder<'a> {
    pub fulfillment: &'a [u8; 32],
    pub data: &'a [u8],
}

impl TryFrom<BytesMut> for Fulfill {
    type Error = ParseError;

    fn try_from(buffer: BytesMut) -> Result<Self, Self::Error> {
        let (content_offset, mut content) = deserialize_envelope(PacketType::Fulfill, &buffer)?;

        content.skip(FULFILLMENT_LEN)?;
        content.skip_var_octet_string()?;

        Ok(Fulfill {
            buffer,
            content_offset,
        })
    }
}

impl Fulfill {
    /// The returned value always has a length of 32.
    #[inline]
    pub fn fulfillment(&self) -> &[u8] {
        let begin = self.content_offset;
        let end = begin + FULFILLMENT_LEN;
        &self.buffer[begin..end]
    }

    #[inline]
    pub fn data(&self) -> &[u8] {
        let data_offset = self.content_offset + FULFILLMENT_LEN;
        (&self.buffer[data_offset..])
            .peek_var_octet_string()
            .unwrap()
    }

    #[inline]
    pub fn into_data(mut self) -> BytesMut {
        let data_offset = self.content_offset + FULFILLMENT_LEN;
        oer::extract_var_octet_string(self.buffer.split_off(data_offset)).unwrap()
    }
}

impl AsRef<[u8]> for Fulfill {
    #[inline]
    fn as_ref(&self) -> &[u8] {
        &self.buffer
    }
}

impl From<Fulfill> for BytesMut {
    fn from(fulfill: Fulfill) -> Self {
        fulfill.buffer
    }
}

impl fmt::Debug for Fulfill {
    fn fmt(&self, formatter: &mut fmt::Formatter) -> fmt::Result {
        formatter
            .debug_struct("Fulfill")
            .field("fulfillment", &hex::encode(self.fulfillment()))
            .field("data_length", &self.data().len())
            .finish()
    }
}

impl<'a> FulfillBuilder<'a> {
    pub fn build(&self) -> Fulfill {
        let data_size = oer::predict_var_octet_string(self.data.len());
        let content_len = FULFILLMENT_LEN + data_size;
        let buf_size = 1 + oer::predict_var_octet_string(content_len);
        let mut buffer = BytesMut::with_capacity(buf_size);

        buffer.put_u8(PacketType::Fulfill as u8);
        buffer.put_var_octet_string_length(content_len);
        let content_offset = buffer.len();
        buffer.put_slice(&self.fulfillment[..]);
        buffer.put_var_octet_string(&self.data[..]);
        Fulfill {
            buffer,
            content_offset,
        }
    }
}

#[derive(PartialEq, Clone)]
pub struct Reject {
    buffer: BytesMut,
    code: ErrorCode,
    message_offset: usize,
    triggered_by_offset: usize,
    data_offset: usize,
}

#[derive(Clone, Debug, PartialEq)]
pub struct RejectBuilder<'a> {
    pub code: ErrorCode,
    pub message: &'a [u8],
    pub triggered_by: Option<&'a Address>,
    pub data: &'a [u8],
}

impl TryFrom<BytesMut> for Reject {
    type Error = ParseError;

    fn try_from(buffer: BytesMut) -> Result<Self, Self::Error> {
        let (content_offset, mut content) = deserialize_envelope(PacketType::Reject, &buffer)?;
        let content_len = content.len();

        let mut code = [0; 3];
        content.read_exact(&mut code)?;
        let code = ErrorCode::new(code);

        let triggered_by_offset = content_offset + content_len - content.len();
        Address::try_from(content.read_var_octet_string()?)?;

        let message_offset = content_offset + content_len - content.len();
        content.skip_var_octet_string()?;

        let data_offset = content_offset + content_len - content.len();
        content.skip_var_octet_string()?;

        Ok(Reject {
            buffer,
            code,
            triggered_by_offset,
            message_offset,
            data_offset,
        })
    }
}

impl Reject {
    #[inline]
    pub fn code(&self) -> ErrorCode {
        self.code
    }

    #[inline]
    pub fn triggered_by(&self) -> Address {
        let address_bytes = (&self.buffer[self.triggered_by_offset..])
            .peek_var_octet_string()
            .unwrap(); // Can we unwrap safely here?
        unsafe { Address::new_unchecked(Bytes::from(address_bytes)) }
    }

    #[inline]
    pub fn message(&self) -> &[u8] {
        (&self.buffer[self.message_offset..])
            .peek_var_octet_string()
            .unwrap()
    }

    #[inline]
    pub fn data(&self) -> &[u8] {
        (&self.buffer[self.data_offset..])
            .peek_var_octet_string()
            .unwrap()
    }

    pub fn into_data(mut self) -> BytesMut {
        oer::extract_var_octet_string(self.buffer.split_off(self.data_offset)).unwrap()
    }
}

impl AsRef<[u8]> for Reject {
    #[inline]
    fn as_ref(&self) -> &[u8] {
        &self.buffer
    }
}

impl From<Reject> for BytesMut {
    fn from(reject: Reject) -> Self {
        reject.buffer
    }
}

impl fmt::Debug for Reject {
    fn fmt(&self, formatter: &mut fmt::Formatter) -> fmt::Result {
        formatter
            .debug_struct("Reject")
            .field("code", &self.code())
            .field(
                "message",
                &str::from_utf8(self.message()).map_err(|_| fmt::Error)?,
            )
            .field("triggered_by", &self.triggered_by())
            .field("data_length", &self.data().len())
            .finish()
    }
}

impl<'a> RejectBuilder<'a> {
    pub fn build(&self) -> Reject {
        let (trigerred_by_message, len) = match self.triggered_by {
            Some(ref msg) => (msg.as_ref(), msg.len()),
            None => {
                let empty_msg: &[u8] = &[];
                (empty_msg, 0)
            }
        };
        let triggered_by_size = oer::predict_var_octet_string(len);
        let message_size = oer::predict_var_octet_string(self.message.len());
        let data_size = oer::predict_var_octet_string(self.data.len());
        let content_len = ERROR_CODE_LEN + triggered_by_size + message_size + data_size;
        let buf_size = 1 + oer::predict_var_octet_string(content_len);
        let mut buffer = BytesMut::with_capacity(buf_size);

        buffer.put_u8(PacketType::Reject as u8);
        buffer.put_var_octet_string_length(content_len);
        buffer.put_slice(&<[u8; 3]>::from(self.code)[..]);
        buffer.put_var_octet_string::<&[u8]>(trigerred_by_message);
        buffer.put_var_octet_string(self.message);
        buffer.put_var_octet_string(self.data);
        Reject {
            buffer,
            code: self.code,
            triggered_by_offset: buf_size - data_size - message_size - triggered_by_size,
            message_offset: buf_size - data_size - message_size,
            data_offset: buf_size - data_size,
        }
    }
}

fn deserialize_envelope(
    packet_type: PacketType,
    mut reader: &[u8],
) -> Result<(usize, &[u8]), ParseError> {
    let got_type = reader.read_u8()?;
    if got_type == packet_type as u8 {
        let content_offset = 1 + {
            // This could probably be determined a better way...
            let mut peek = &reader[..];
            let before = peek.len();
            peek.read_var_octet_string_length()?;
            before - peek.len()
        };
        let content = reader.peek_var_octet_string()?;
        Ok((content_offset, content))
    } else {
        Err(ParseError::InvalidPacket(format!(
            "Unexpected packet type: {:?}",
            got_type,
        )))
    }
}

#[derive(Clone, Debug, PartialEq)]
pub struct MaxPacketAmountDetails {
    amount_received: u64,
    max_amount: u64,
}

impl MaxPacketAmountDetails {
    #[inline]
    pub fn new(amount_received: u64, max_amount: u64) -> Self {
        MaxPacketAmountDetails {
            amount_received,
            max_amount,
        }
    }

    // Convert to use TryFrom? Also probably should go to max_packet_amount.rs
    pub fn from_bytes(mut bytes: &[u8]) -> Result<Self, std::io::Error> {
        let amount_received = bytes.read_u64::<BigEndian>()?;
        let max_amount = bytes.read_u64::<BigEndian>()?;
        Ok(MaxPacketAmountDetails::new(amount_received, max_amount))
    }

    pub fn to_bytes(&self) -> [u8; 16] {
        let mut bytes = [0x00_u8; 16];
        let mut writer = Cursor::new(&mut bytes[..]);
        writer.put_u64_be(self.amount_received);
        writer.put_u64_be(self.max_amount);
        bytes
    }

    #[inline]
    pub fn amount_received(&self) -> u64 {
        self.amount_received
    }

    #[inline]
    pub fn max_amount(&self) -> u64 {
        self.max_amount
    }
}

#[cfg(test)]
mod test_packet_type {
    use super::*;

    #[test]
    fn test_try_from() {
        assert_eq!(PacketType::try_from(12).unwrap(), PacketType::Prepare);
        assert_eq!(PacketType::try_from(13).unwrap(), PacketType::Fulfill);
        assert_eq!(PacketType::try_from(14).unwrap(), PacketType::Reject);
        assert!(PacketType::try_from(15).is_err());
    }
}

#[cfg(test)]
mod test_packet {
    use super::*;
    use crate::fixtures::{FULFILL, PREPARE, REJECT};
    use crate::fixtures::{FULFILL_BYTES, PREPARE_BYTES, REJECT_BYTES};

    #[test]
    fn test_try_from() {
        assert_eq!(
            Packet::try_from(BytesMut::from(PREPARE_BYTES)).unwrap(),
            Packet::Prepare(PREPARE.clone()),
        );
        assert_eq!(
            Packet::try_from(BytesMut::from(FULFILL_BYTES)).unwrap(),
            Packet::Fulfill(FULFILL.clone()),
        );
        assert_eq!(
            Packet::try_from(BytesMut::from(REJECT_BYTES)).unwrap(),
            Packet::Reject(REJECT.clone()),
        );

        // Empty buffer:
        assert!(Packet::try_from(BytesMut::from(vec![])).is_err());
        // Unknown packet type:
        assert!(Packet::try_from(BytesMut::from(vec![0x99])).is_err());
    }

    #[test]
    fn test_into_bytes_mut() {
        assert_eq!(
            BytesMut::from(Packet::Prepare(PREPARE.clone())),
            BytesMut::from(PREPARE_BYTES),
        );
        assert_eq!(
            BytesMut::from(Packet::Fulfill(FULFILL.clone())),
            BytesMut::from(FULFILL_BYTES),
        );
        assert_eq!(
            BytesMut::from(Packet::Reject(REJECT.clone())),
            BytesMut::from(REJECT_BYTES),
        );
    }
}

#[cfg(test)]
mod test_prepare {
    use super::*;
    use crate::fixtures::{self, PREPARE, PREPARE_BUILDER, PREPARE_BYTES};

    #[test]
    fn test_invalid_address() {
        let mut prep = BytesMut::from(PREPARE_BYTES);
        prep[67] = 42; // convert a byte from the address to a junk character
        assert!(Prepare::try_from(prep).is_err());
    }

    #[test]
    fn test_try_from() {
        assert_eq!(
            Prepare::try_from(BytesMut::from(PREPARE_BYTES)).unwrap(),
            *PREPARE
        );

        // Incorrect packet type on an otherwise well-formed Prepare.
        assert!(Prepare::try_from({
            let mut with_wrong_type = BytesMut::from(PREPARE_BYTES);
            with_wrong_type[0] = PacketType::Fulfill as u8;
            with_wrong_type
        })
        .is_err());

        // A packet with junk data appened to the end.
        let with_junk_data = Prepare::try_from({
            let mut buffer = BytesMut::from(PREPARE_BYTES);
            buffer.extend_from_slice(&[0x11, 0x12, 0x13]);
            buffer
        })
        .unwrap();
        assert_eq!(with_junk_data.amount(), PREPARE.amount());
        assert_eq!(with_junk_data.expires_at(), *fixtures::EXPIRES_AT);
        assert_eq!(
            with_junk_data.execution_condition(),
            fixtures::EXECUTION_CONDITION
        );
        assert_eq!(with_junk_data.destination(), PREPARE.destination());
        assert_eq!(with_junk_data.data(), fixtures::DATA);
    }

    #[test]
    fn test_into_bytes_mut() {
        assert_eq!(BytesMut::from(PREPARE.clone()), PREPARE_BYTES);
    }

    #[test]
    fn test_amount() {
        assert_eq!(PREPARE.amount(), PREPARE_BUILDER.amount);
    }

    #[test]
    fn test_set_amount() {
        let target_amount = PREPARE_BUILDER.amount;
        let destination = PREPARE_BUILDER.destination.clone();
        let mut prepare = PrepareBuilder {
            amount: 9999,
            destination,
            ..*PREPARE_BUILDER
        }
        .build();
        prepare.set_amount(target_amount);
        assert_eq!(prepare.amount(), target_amount);
        assert_eq!(BytesMut::from(prepare), PREPARE_BYTES);
    }

    #[test]
    fn test_expires_at() {
        assert_eq!(PREPARE.expires_at(), *fixtures::EXPIRES_AT);
    }

    #[test]
    fn test_set_expires_at() {
        let target_expiry = PREPARE_BUILDER.expires_at;
        let destination = PREPARE_BUILDER.destination.clone();
        let mut prepare = PrepareBuilder {
            expires_at: SystemTime::now(),
            destination,
            ..*PREPARE_BUILDER
        }
        .build();
        prepare.set_expires_at(target_expiry);
        assert_eq!(prepare.expires_at(), target_expiry);
        assert_eq!(BytesMut::from(prepare), PREPARE_BYTES);
    }

    #[test]
    fn test_execution_condition() {
        assert_eq!(PREPARE.execution_condition(), fixtures::EXECUTION_CONDITION,);
    }

    #[test]
    fn test_data() {
        assert_eq!(PREPARE.data(), fixtures::DATA);
    }

    #[test]
    fn test_into_data() {
        assert_eq!(PREPARE.clone().into_data(), BytesMut::from(PREPARE.data()),);
    }
}

#[cfg(test)]
mod test_fulfill {
    use super::*;
    use crate::fixtures::{self, FULFILL, FULFILL_BYTES};

    #[test]
    fn test_try_from() {
        assert_eq!(
            Fulfill::try_from(BytesMut::from(FULFILL_BYTES)).unwrap(),
            *FULFILL
        );

        // A packet with junk data appened to the end.
        let with_junk_data = Fulfill::try_from({
            let mut buffer = BytesMut::from(FULFILL_BYTES);
            buffer.extend_from_slice(&[0x11, 0x12, 0x13]);
            buffer
        })
        .unwrap();
        assert_eq!(with_junk_data.fulfillment(), fixtures::FULFILLMENT);
        assert_eq!(with_junk_data.data(), fixtures::DATA);

        // Fail to parse a packet missing a data field, even if a VarStr is in
        // the junk data.
        let with_data_in_junk = {
            let mut buffer = BytesMut::with_capacity(1024);
            buffer.put_u8(PacketType::Fulfill as u8);
            buffer.put_var_octet_string_length(32);
            buffer.put_slice(&fixtures::FULFILLMENT[..]);
            buffer.put_var_octet_string(fixtures::DATA);
            buffer
        };
        assert!(Fulfill::try_from(with_data_in_junk).is_err());
    }

    #[test]
    fn test_into_bytes_mut() {
        assert_eq!(BytesMut::from(FULFILL.clone()), FULFILL_BYTES);
    }

    #[test]
    fn test_fulfillment() {
        assert_eq!(FULFILL.fulfillment(), fixtures::FULFILLMENT);
    }

    #[test]
    fn test_data() {
        assert_eq!(FULFILL.data(), fixtures::DATA);
    }

    #[test]
    fn test_into_data() {
        assert_eq!(FULFILL.clone().into_data(), BytesMut::from(FULFILL.data()),);
    }
}

#[cfg(test)]
mod test_reject {
    use super::*;
    use crate::fixtures::{self, REJECT, REJECT_BUILDER, REJECT_BYTES};

    #[test]
    fn test_try_from() {
        assert_eq!(
            Reject::try_from(BytesMut::from(REJECT_BYTES)).unwrap(),
            *REJECT,
        );

        // A packet with junk data appened to the end.
        let with_junk_data = Reject::try_from({
            let mut buffer = BytesMut::from(REJECT_BYTES);
            buffer.extend_from_slice(&[0x11, 0x12, 0x13]);
            buffer
        })
        .unwrap();
        assert_eq!(with_junk_data.code(), REJECT_BUILDER.code);
        assert_eq!(with_junk_data.message(), REJECT_BUILDER.message);
        assert_eq!(
            with_junk_data.triggered_by(),
            *REJECT_BUILDER.triggered_by.unwrap()
        );
        assert_eq!(with_junk_data.data(), fixtures::DATA);
    }

    #[test]
    fn test_into_bytes_mut() {
        assert_eq!(BytesMut::from(REJECT.clone()), REJECT_BYTES);
    }

    #[test]
    fn test_code() {
        assert_eq!(REJECT.code(), REJECT_BUILDER.code);
    }

    #[test]
    fn test_message() {
        assert_eq!(REJECT.message(), REJECT_BUILDER.message);
    }

    #[test]
    fn test_triggered_by() {
        assert_eq!(REJECT.triggered_by(), *REJECT_BUILDER.triggered_by.unwrap());
    }

    #[test]
    fn test_data() {
        assert_eq!(REJECT.data(), fixtures::DATA);
    }

    #[test]
    fn test_into_data() {
        assert_eq!(REJECT.clone().into_data(), BytesMut::from(REJECT.data()));
    }
}

#[cfg(test)]
mod test_max_packet_amount_details {
    use super::*;

    static BYTES: &'static [u8] = b"\
        \x00\x00\x00\x00\x00\x03\x02\x01\
        \x00\x00\x00\x00\x00\x06\x05\x04\
    ";

    static DETAILS: MaxPacketAmountDetails = MaxPacketAmountDetails {
        amount_received: 0x030201,
        max_amount: 0x060504,
    };

    #[test]
    fn test_from_bytes() {
        assert_eq!(MaxPacketAmountDetails::from_bytes(&BYTES).unwrap(), DETAILS,);
        assert_eq!(
            MaxPacketAmountDetails::from_bytes(&[][..])
                .unwrap_err()
                .kind(),
            std::io::ErrorKind::UnexpectedEof,
        );
    }

    #[test]
    fn test_to_bytes() {
        assert_eq!(&DETAILS.to_bytes()[..], BYTES);
    }

    #[test]
    fn test_amount_received() {
        assert_eq!(DETAILS.amount_received(), 0x030201);
    }

    #[test]
    fn test_max_amount() {
        assert_eq!(DETAILS.max_amount(), 0x060504);
    }
}<|MERGE_RESOLUTION|>--- conflicted
+++ resolved
@@ -1,8 +1,4 @@
-<<<<<<< HEAD
-=======
 use hex;
-use std::convert::TryFrom;
->>>>>>> 9f620c90
 use std::fmt;
 use std::io::prelude::*;
 use std::io::Cursor;
@@ -34,7 +30,6 @@
     Reject = 14,
 }
 
-<<<<<<< HEAD
 // Gets the packet type from a u8 array
 impl TryFrom<&[u8]> for PacketType {
     type Error = ParseError;
@@ -55,12 +50,6 @@
 impl TryFrom<u8> for PacketType {
     type Error = ParseError;
 
-=======
-impl TryFrom<u8> for PacketType {
-    type Error = ParseError;
-
-    #[inline]
->>>>>>> 9f620c90
     fn try_from(byte: u8) -> Result<Self, Self::Error> {
         match byte {
             12 => Ok(PacketType::Prepare),

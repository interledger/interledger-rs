use super::packet::*;
use super::IldcpAccount;
use futures::future::ok;
use interledger_packet::*;
use interledger_service::*;
use std::marker::PhantomData;

/// A simple service that intercepts incoming ILDCP requests
/// and responds using the information in the Account struct.
#[derive(Clone)]
pub struct IldcpService<I, A> {
    next: I,
    account_type: PhantomData<A>,
}

impl<I, A> IldcpService<I, A>
where
    I: IncomingService<A>,
    A: IldcpAccount,
{
    pub fn new(next: I) -> Self {
        IldcpService {
            next,
            account_type: PhantomData,
        }
    }
}

impl<I, A> IncomingService<A> for IldcpService<I, A>
where
    I: IncomingService<A>,
    A: IldcpAccount,
{
    type Future = BoxedIlpFuture;

    fn handle_request(&mut self, request: IncomingRequest<A>) -> Self::Future {
        if is_ildcp_request(&request.prepare) {
            let from = request.from.client_address();
            let builder = IldcpResponseBuilder {
                client_address: &from,
                asset_code: request.from.asset_code(),
                asset_scale: request.from.asset_scale(),
            };
<<<<<<< HEAD
            debug!("responding to query for ildcp info by account: {:?}", from);
=======
            trace!(
                "Responding to query for ILDCP info by account: {:?}",
                str::from_utf8(&request.from.client_address()[..]).unwrap_or("<not utf8>")
            );
>>>>>>> 9f620c90
            let response = builder.build();
            let fulfill = Fulfill::from(response);
            Box::new(ok(fulfill))
        } else {
            Box::new(self.next.handle_request(request))
        }
    }
}<|MERGE_RESOLUTION|>--- conflicted
+++ resolved
@@ -41,14 +41,7 @@
                 asset_code: request.from.asset_code(),
                 asset_scale: request.from.asset_scale(),
             };
-<<<<<<< HEAD
-            debug!("responding to query for ildcp info by account: {:?}", from);
-=======
-            trace!(
-                "Responding to query for ILDCP info by account: {:?}",
-                str::from_utf8(&request.from.client_address()[..]).unwrap_or("<not utf8>")
-            );
->>>>>>> 9f620c90
+            debug!("Responding to query for ildcp info by account: {:?}", from);
             let response = builder.build();
             let fulfill = Fulfill::from(response);
             Box::new(ok(fulfill))

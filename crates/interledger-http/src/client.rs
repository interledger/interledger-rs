use super::{HttpAccount, HttpStore};
use bytes::BytesMut;
use futures::{future::result, Future, Stream};
use interledger_packet::{ErrorCode, Fulfill, Packet, Reject, RejectBuilder};
use interledger_service::*;
use reqwest::{
    header::{HeaderMap, HeaderName, HeaderValue},
    r#async::{Chunk, Client, ClientBuilder, Response as HttpResponse},
};
<<<<<<< HEAD
use std::convert::TryFrom;
use std::sync::Arc;
use std::time::Duration;
=======
use std::{marker::PhantomData, sync::Arc, time::Duration};
>>>>>>> 290223ee

#[derive(Clone)]
pub struct HttpClientService<S, O, A> {
    client: Client,
    store: Arc<S>,
    next: O,
    account_type: PhantomData<A>,
}

impl<S, O, A> HttpClientService<S, O, A>
where
    S: HttpStore,
    O: OutgoingService<A> + Clone,
    A: HttpAccount,
{
    pub fn new(store: S, next: O) -> Self {
        let mut headers = HeaderMap::with_capacity(2);
        headers.insert(
            HeaderName::from_static("content-type"),
            HeaderValue::from_static("application/octet-stream"),
        );
        let client = ClientBuilder::new()
            .default_headers(headers)
            .timeout(Duration::from_secs(30))
            .build()
            .unwrap();

        HttpClientService {
            client,
            store: Arc::new(store),
            next,
            account_type: PhantomData,
        }
    }
}

impl<S, O, A> OutgoingService<A> for HttpClientService<S, O, A>
where
    S: HttpStore,
    O: OutgoingService<A>,
    A: HttpAccount,
{
    type Future = BoxedIlpFuture;

    /// Send an OutgoingRequest to a peer that implements the ILP-Over-HTTP.
    fn send_request(&mut self, request: OutgoingRequest<A>) -> Self::Future {
        if let Some(url) = request.to.get_http_url() {
            trace!(
                "Sending outgoing ILP over HTTP packet to account: {} (URL: {})",
                request.to.id(),
                url.as_str()
            );
            Box::new(
                self.client
                    .post(url.clone())
                    .header(
                        "authorization",
                        format!("Bearer {}", request.to.get_http_auth_token().unwrap_or("")),
                    )
                    .body(BytesMut::from(request.prepare).freeze())
                    .send()
                    .map_err(|err| {
                        error!("Error sending HTTP request: {:?}", err);
                        RejectBuilder {
                            code: ErrorCode::T01_PEER_UNREACHABLE,
                            message: &[],
                            triggered_by: &[],
                            data: &[],
                        }
                        .build()
                    })
                    .and_then(parse_packet_from_response),
            )
        } else {
            Box::new(self.next.send_request(request))
        }
    }
}

fn parse_packet_from_response(
    response: HttpResponse,
) -> impl Future<Item = Fulfill, Error = Reject> {
    result(response.error_for_status().map_err(|err| {
        error!("HTTP error sending ILP over HTTP packet: {:?}", err);
        let code = if let Some(status) = err.status() {
            if status.is_client_error() {
                ErrorCode::F02_UNREACHABLE
            } else {
                // TODO more specific errors for rate limiting, etc?
                ErrorCode::T01_PEER_UNREACHABLE
            }
        } else {
            ErrorCode::T00_INTERNAL_ERROR
        };
        RejectBuilder {
            code,
            message: &[],
            triggered_by: &[],
            data: &[],
        }
        .build()
    }))
    .and_then(|response: HttpResponse| {
        let decoder = response.into_body();
        decoder.concat2().map_err(|err| {
            error!("Error getting HTTP response body: {:?}", err);
            RejectBuilder {
                code: ErrorCode::T01_PEER_UNREACHABLE,
                message: &[],
                triggered_by: &[],
                data: &[],
            }
            .build()
        })
    })
    .and_then(|body: Chunk| {
        // TODO can we get the body as a BytesMut so we don't need to copy?
        let body = BytesMut::from(body.to_vec());
        match Packet::try_from(body) {
            Ok(Packet::Fulfill(fulfill)) => Ok(fulfill),
            Ok(Packet::Reject(reject)) => Err(reject),
            _ => Err(RejectBuilder {
                code: ErrorCode::T01_PEER_UNREACHABLE,
                message: &[],
                triggered_by: &[],
                data: &[],
            }
            .build()),
        }
    })
}<|MERGE_RESOLUTION|>--- conflicted
+++ resolved
@@ -7,13 +7,7 @@
     header::{HeaderMap, HeaderName, HeaderValue},
     r#async::{Chunk, Client, ClientBuilder, Response as HttpResponse},
 };
-<<<<<<< HEAD
-use std::convert::TryFrom;
-use std::sync::Arc;
-use std::time::Duration;
-=======
-use std::{marker::PhantomData, sync::Arc, time::Duration};
->>>>>>> 290223ee
+use std::{marker::PhantomData, sync::Arc, time::Duration, convert::TryFrom};
 
 #[derive(Clone)]
 pub struct HttpClientService<S, O, A> {

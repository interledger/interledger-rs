--- conflicted
+++ resolved
@@ -1,15 +1,10 @@
 use super::{HttpAccount, HttpStore};
 use bytes::BytesMut;
-<<<<<<< HEAD
 use futures::{
     future::{err, result},
     Future, Stream,
 };
-use interledger_packet::{ErrorCode, Fulfill, Packet, Reject, RejectBuilder};
-=======
-use futures::{future::result, Future, Stream};
 use interledger_packet::{Address, ErrorCode, Fulfill, Packet, Reject, RejectBuilder};
->>>>>>> e572ea83
 use interledger_service::*;
 use log::{error, trace};
 use reqwest::{

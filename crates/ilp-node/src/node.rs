use bytes::Bytes;
use futures::{
    future::{err, result, Either},
    Future,
};
use hex::FromHex;
#[doc(hidden)]
pub use interledger::api::AccountDetails;
pub use interledger::service_util::ExchangeRateProvider;
use std::sync::Arc;

use crate::metrics::{incoming_metrics, outgoing_metrics};
use crate::trace::{trace_forwarding, trace_incoming, trace_outgoing};
use interledger::{
    api::{NodeApi, NodeStore},
    btp::{connect_client, create_btp_service_and_filter, BtpStore},
    ccp::CcpRouteManagerBuilder,
    http::{error::*, HttpClientService, HttpServer as IlpOverHttpServer},
    ildcp::IldcpService,
    packet::Address,
    packet::{ErrorCode, RejectBuilder},
    router::Router,
    service::{
        outgoing_service_fn, Account as AccountTrait, IncomingService, OutgoingRequest,
        OutgoingService, Username,
    },
    service_util::{
        BalanceService, EchoService, ExchangeRateFetcher, ExchangeRateService,
        ExpiryShortenerService, MaxPacketAmountService, RateLimitService, ValidatorService,
    },
    settlement::{create_settlements_filter, SettlementMessageService},
    store_redis::{Account, AccountId, ConnectionInfo, IntoConnectionInfo, RedisStoreBuilder},
    stream::StreamReceiverService,
};
use lazy_static::lazy_static;
<<<<<<< HEAD
use metrics_core::{Builder, Drain, Observe};
use metrics_runtime;
use ring::{digest, hmac};
=======
use log::{debug, error, info, trace};
use ring::{
    hmac,
    rand::{SecureRandom, SystemRandom},
};
>>>>>>> fa59e321
use serde::{de::Error as DeserializeError, Deserialize, Deserializer};
use std::{convert::TryFrom, net::SocketAddr, str, str::FromStr, time::Duration};
use tokio::spawn;
use tracing::{debug, debug_span, error, info};
use tracing_futures::Instrument;
use url::Url;
use warp::{
    self,
    http::{Response, StatusCode},
    Filter,
};

static REDIS_SECRET_GENERATION_STRING: &str = "ilp_redis_secret";
static DEFAULT_REDIS_URL: &str = "redis://127.0.0.1:6379";
lazy_static! {
    static ref DEFAULT_ILP_ADDRESS: Address = Address::from_str("local.host").unwrap();
}

fn default_settlement_api_bind_address() -> SocketAddr {
    SocketAddr::from(([127, 0, 0, 1], 7771))
}
fn default_http_bind_address() -> SocketAddr {
    SocketAddr::from(([127, 0, 0, 1], 7770))
}
fn default_redis_url() -> ConnectionInfo {
    DEFAULT_REDIS_URL.into_connection_info().unwrap()
}
fn default_exchange_rate_poll_interval() -> u64 {
    60_000
}

fn deserialize_optional_address<'de, D>(deserializer: D) -> Result<Option<Address>, D::Error>
where
    D: Deserializer<'de>,
{
    if let Ok(address) = Bytes::deserialize(deserializer) {
        Address::try_from(address)
            .map(Some)
            .map_err(|err| DeserializeError::custom(format!("Invalid address: {:?}", err)))
    } else {
        Ok(None)
    }
}

fn deserialize_32_bytes_hex<'de, D>(deserializer: D) -> Result<[u8; 32], D::Error>
where
    D: Deserializer<'de>,
{
    <[u8; 32]>::from_hex(String::deserialize(deserializer)?).map_err(|err| {
        DeserializeError::custom(format!(
            "Invalid hex value (must be 32 hex-encoded bytes): {:?}",
            err
        ))
    })
}

fn deserialize_optional_username<'de, D>(deserializer: D) -> Result<Option<Username>, D::Error>
where
    D: Deserializer<'de>,
{
    if let Ok(username) = String::deserialize(deserializer) {
        Username::from_str(&username)
            .map(Some)
            .map_err(|err| DeserializeError::custom(format!("Invalid username: {:?}", err)))
    } else {
        Ok(None)
    }
}

fn deserialize_redis_connection<'de, D>(deserializer: D) -> Result<ConnectionInfo, D::Error>
where
    D: Deserializer<'de>,
{
    Url::parse(&String::deserialize(deserializer)?)
        .map_err(|err| DeserializeError::custom(format!("Invalid URL: {:?}", err)))?
        .into_connection_info()
        .map_err(|err| {
            DeserializeError::custom(format!(
                "Error converting into Redis connection info: {:?}",
                err
            ))
        })
}

/// Configuration for [Prometheus](https://prometheus.io) metrics collection.
#[derive(Deserialize, Clone)]
pub struct PrometheusConfig {
    /// IP address and port to host the Prometheus endpoint on.
    pub bind_address: SocketAddr,
    /// Amount of time, in milliseconds, that the node will collect data points for the
    /// Prometheus histograms. Defaults to 300000ms (5 minutes).
    #[serde(default = "PrometheusConfig::default_histogram_window")]
    pub histogram_window: u64,
    /// Granularity, in milliseconds, that the node will use to roll off old data.
    /// For example, a value of 1000ms (1 second) would mean that the node forgets the oldest
    /// 1 second of histogram data points every second. Defaults to 10000ms (10 seconds).
    #[serde(default = "PrometheusConfig::default_histogram_granularity")]
    pub histogram_granularity: u64,
}

impl PrometheusConfig {
    fn default_histogram_window() -> u64 {
        300_000
    }

    fn default_histogram_granularity() -> u64 {
        10_000
    }
}

/// An all-in-one Interledger node that includes sender and receiver functionality,
/// a connector, and a management API. The node uses Redis for persistence.
#[derive(Deserialize, Clone)]
pub struct InterledgerNode {
    /// ILP address of the node
    #[serde(deserialize_with = "deserialize_optional_address")]
    #[serde(default)]
    pub ilp_address: Option<Address>,
    /// Root secret used to derive encryption keys
    #[serde(deserialize_with = "deserialize_32_bytes_hex")]
    pub secret_seed: [u8; 32],
    /// HTTP Authorization token for the node admin (sent as a Bearer token)
    pub admin_auth_token: String,
    /// Redis URI (for example, "redis://127.0.0.1:6379" or "unix:/tmp/redis.sock")
    #[serde(
        deserialize_with = "deserialize_redis_connection",
        default = "default_redis_url",
        alias = "redis_url"
    )]
    pub redis_connection: ConnectionInfo,
    /// IP address and port to listen for HTTP connections
    /// This is used for both the API and ILP over HTTP packets
    #[serde(default = "default_http_bind_address")]
    pub http_bind_address: SocketAddr,
    /// IP address and port to listen for the Settlement Engine API
    #[serde(default = "default_settlement_api_bind_address")]
    pub settlement_api_bind_address: SocketAddr,
    /// When SPSP payments are sent to the root domain, the payment pointer is resolved
    /// to <domain>/.well-known/pay. This value determines which account those payments
    /// will be sent to.
    #[serde(default, deserialize_with = "deserialize_optional_username")]
    pub default_spsp_account: Option<Username>,
    /// Interval, defined in milliseconds, on which the node will broadcast routing
    /// information to other nodes using CCP. Defaults to 30000ms (30 seconds).
    pub route_broadcast_interval: Option<u64>,
    /// Interval, defined in milliseconds, on which the node will poll the exchange rate provider.
    /// Defaults to 60000ms (60 seconds).
    #[serde(default = "default_exchange_rate_poll_interval")]
    pub exchange_rate_poll_interval: u64,
    /// API to poll for exchange rates. Currently the supported options are:
    /// - [CoinCap](https://docs.coincap.io)
    /// - [CryptoCompare](https://cryptocompare.com) (note this requires an API key)
    /// If this value is not set, the node will not poll for exchange rates and will
    /// instead use the rates configured via the HTTP API.
    #[serde(default)]
    pub exchange_rate_provider: Option<ExchangeRateProvider>,
    /// Spread, as a fraction, to add on top of the exchange rate.
    /// This amount is kept as the node operator's profit, or may cover
    /// fluctuations in exchange rates.
    /// For example, take an incoming packet with an amount of 100. If the
    /// exchange rate is 1:2 and the spread is 0.01, the amount on the
    /// outgoing packet would be 198 (instead of 200 without the spread).
    #[serde(default)]
    pub exchange_rate_spread: f64,
    /// Configuration for [Prometheus](https://prometheus.io) metrics collection.
    /// If this configuration is not provided, the node will not collect metrics.
    #[serde(default)]
    pub prometheus: Option<PrometheusConfig>,
}

impl InterledgerNode {
    /// Returns a future that runs the Interledger.rs Node.
    ///
    /// If the Prometheus configuration was provided, it will
    /// also run the Prometheus metrics server on the given address.
    // TODO when a BTP connection is made, insert a outgoing HTTP entry into the Store to tell other
    // connector instances to forward packets for that account to us
    pub fn serve(&self) -> impl Future<Item = (), Error = ()> {
        if self.prometheus.is_some() {
            Either::A(
                self.serve_prometheus()
                    .join(self.serve_node())
                    .and_then(|_| Ok(())),
            )
        } else {
            Either::B(self.serve_node())
        }
    }

    #[allow(clippy::cognitive_complexity)]
    fn serve_node(&self) -> impl Future<Item = (), Error = ()> {
        let redis_secret = generate_redis_secret(&self.secret_seed);
        let secret_seed = Bytes::from(&self.secret_seed[..]);
        let http_bind_address = self.http_bind_address;
        let settlement_api_bind_address = self.settlement_api_bind_address;
        let ilp_address = if let Some(address) = &self.ilp_address {
            address.clone()
        } else {
            DEFAULT_ILP_ADDRESS.clone()
        };
        let ilp_address_clone = ilp_address.clone();
        let ilp_address_clone2 = ilp_address.clone();
        let admin_auth_token = self.admin_auth_token.clone();
        let default_spsp_account = self.default_spsp_account.clone();
        let redis_addr = self.redis_connection.addr.clone();
        let route_broadcast_interval = self.route_broadcast_interval;
        let exchange_rate_provider = self.exchange_rate_provider.clone();
        let exchange_rate_poll_interval = self.exchange_rate_poll_interval;
        let exchange_rate_spread = self.exchange_rate_spread;

        debug!(target: "interledger-node",
            "Starting Interledger node with ILP address: {}",
            ilp_address
        );

        Box::new(RedisStoreBuilder::new(self.redis_connection.clone(), redis_secret)
        .node_ilp_address(ilp_address.clone())
        .connect()
        .map_err(move |err| error!(target: "interledger-node", "Error connecting to Redis: {:?} {:?}", redis_addr, err))
        .and_then(move |store| {
                store.clone().get_btp_outgoing_accounts()
                .map_err(|_| error!(target: "interledger-node", "Error getting accounts"))
                .and_then(move |btp_accounts| {
                    let outgoing_service =
                        outgoing_service_fn(move |request: OutgoingRequest<Account>| {
                            error!(target: "interledger-node", "No route found for outgoing account ");
                            Err(RejectBuilder {
                                code: ErrorCode::F02_UNREACHABLE,
                                message: &format!(
                                    "No outgoing route for account: {} (ILP address of the Prepare packet: {:?})",
                                    request.to.id(),
                                    request.prepare.destination(),
                                )
                                .as_bytes(),
                                triggered_by: Some(&ilp_address_clone),
                                data: &[],
                            }
                            .build())
                        });

                    // Connect to all of the accounts that have outgoing ilp_over_btp_urls configured
                    // but don't fail if we are unable to connect
                    // TODO try reconnecting to those accounts later
                    connect_client(ilp_address_clone2.clone(), btp_accounts, false, outgoing_service).and_then(
                        move |btp_client_service| {
                            let (btp_server_service, btp_filter) = create_btp_service_and_filter(ilp_address_clone2, store.clone(), btp_client_service.clone());
                            let btp = btp_client_service.clone();

                            // The BTP service is both an Incoming and Outgoing one so we pass it first as the Outgoing
                            // service to others like the router and then call handle_incoming on it to set up the incoming handler
                            let outgoing_service = btp_server_service.clone();
                            let outgoing_service = HttpClientService::new(
                                store.clone(),
                                outgoing_service,
                            );

                            let outgoing_service = outgoing_service.wrap(outgoing_metrics);

                            // Note: the expiry shortener must come after the Validator so that the expiry duration
                            // is shortened before we check whether there is enough time left
                            let outgoing_service = ValidatorService::outgoing(
                                store.clone(),
                                outgoing_service
                            );
                            let outgoing_service =
                                ExpiryShortenerService::new(outgoing_service);
                            let outgoing_service = StreamReceiverService::new(
                                secret_seed.clone(),
                                store.clone(),
                                outgoing_service,
                            );
                            let outgoing_service = BalanceService::new(
                                store.clone(),
                                outgoing_service,
                            );
                            let outgoing_service = ExchangeRateService::new(
                                exchange_rate_spread,
                                store.clone(),
                                outgoing_service,
                            );

                            // Set up the Router and Routing Manager
                            let incoming_service = Router::new(
                                store.clone(),
                                // Add tracing to add the outgoing request details to the incoming span
                                outgoing_service.clone().wrap(trace_forwarding),
                            );

                            // Add tracing to track the outgoing request details
                            let outgoing_service = outgoing_service.wrap(trace_outgoing).in_current_span();

                            let mut ccp_builder = CcpRouteManagerBuilder::new(
                                ilp_address.clone(),
                                store.clone(),
                                outgoing_service.clone(),
                                incoming_service,
                            );
                            ccp_builder.ilp_address(ilp_address.clone());
                            if let Some(ms) = route_broadcast_interval {
                                ccp_builder.broadcast_interval(ms);
                            }
                            let incoming_service = ccp_builder.to_service();
                            let incoming_service = EchoService::new(store.clone(), incoming_service);
                            let incoming_service = SettlementMessageService::new(incoming_service);
                            let incoming_service = IldcpService::new(incoming_service);
                            let incoming_service =
                                MaxPacketAmountService::new(
                                    store.clone(),
                                    incoming_service
                            );
                            let incoming_service =
                                ValidatorService::incoming(store.clone(), incoming_service);
                            let incoming_service = RateLimitService::new(
                                store.clone(),
                                incoming_service,
                            );

                            // Add tracing to track the incoming request details
                            let incoming_service = incoming_service.wrap(trace_incoming).in_current_span();

                            let incoming_service = incoming_service.wrap(incoming_metrics);

                            // Handle incoming packets sent via BTP
                            btp_server_service.handle_incoming(incoming_service.clone().wrap(|request, mut next| {
                                let btp = debug_span!(target: "interledger-node", "btp");
                                let _btp_scope = btp.enter();
                                next.handle_request(request).in_current_span()
                            }).in_current_span());
                            btp_client_service.handle_incoming(incoming_service.clone().wrap(|request, mut next| {
                                let btp = debug_span!(target: "interledger-node", "btp");
                                let _btp_scope = btp.enter();
                                next.handle_request(request).in_current_span()
                            }).in_current_span());

                            // Node HTTP API
                            let mut api = NodeApi::new(
                                secret_seed,
                                admin_auth_token,
                                store.clone(),
                                incoming_service.clone().wrap(|request, mut next| {
                                    let api = debug_span!(target: "interledger-node", "api");
                                    let _api_scope = api.enter();
                                    next.handle_request(request).in_current_span()
                                }).in_current_span(),
                                outgoing_service.clone(),
                                btp.clone(),
                            );
                            if let Some(username) = default_spsp_account {
                                api.default_spsp_account(username);
                            }
                            // add an API of ILP over HTTP and add rejection handler
                            let api = api.into_warp_filter()
                                .or(IlpOverHttpServer::new(incoming_service.clone().wrap(|request, mut next| {
                                    let http = debug_span!(target: "interledger-node", "http");
                                    let _http_scope = http.enter();
                                    next.handle_request(request).in_current_span()
                                }).in_current_span(), store.clone()).as_filter())
                                .recover(default_rejection_handler);

                            // Mount the BTP endpoint at /ilp/btp
                            let btp_endpoint = warp::path("ilp")
                                .and(warp::path("btp"))
                                .and(warp::path::end())
                                .and(btp_filter);
                            // Note that other endpoints added to the API must come first
                            // because the API includes error handling and consumes the request.
                            // TODO should we just make BTP part of the API?
                            let api = btp_endpoint.or(api).with(warp::log("interledger-api")).boxed();
                            info!(target: "interledger-node", "Interledger.rs node HTTP API listening on: {}", http_bind_address);
                            spawn(warp::serve(api).bind(http_bind_address));

                            // Settlement API
                            let settlement_api = create_settlements_filter(
                                store.clone(),
                                outgoing_service.clone(),
                            );
                            info!(target: "interledger-node", "Settlement API listening on: {}", settlement_api_bind_address);
                            spawn(warp::serve(settlement_api).bind(settlement_api_bind_address));

                            // Exchange Rate Polling
                            if let Some(provider) = exchange_rate_provider {
                                let exchange_rate_fetcher = ExchangeRateFetcher::new(provider, store.clone());
                                exchange_rate_fetcher.spawn_interval(Duration::from_millis(exchange_rate_poll_interval));
                            } else {
                                debug!(target: "interledger-node", "Not using exchange rate provider. Rates must be set via the HTTP API");
                            }

                            Ok(())
                        },
                    )
                })
        })
        .in_current_span())
    }

    /// Starts a Prometheus metrics server that will listen on the configured address.
    ///
    /// # Errors
    /// This will fail if another Prometheus server is already running in this
    /// process or on the configured port.
    #[allow(clippy::cognitive_complexity)]
    fn serve_prometheus(&self) -> impl Future<Item = (), Error = ()> {
        Box::new(if let Some(ref prometheus) = self.prometheus {
            // Set up the metrics collector
            let receiver = metrics_runtime::Builder::default()
                .histogram(
                    Duration::from_millis(prometheus.histogram_window),
                    Duration::from_millis(prometheus.histogram_granularity),
                )
                .build()
                .expect("Failed to create metrics Receiver");
            let controller = receiver.controller();
            // Try installing the global recorder
            match metrics::set_boxed_recorder(Box::new(receiver)) {
                Ok(_) => {
                    let observer =
                        Arc::new(metrics_runtime::observers::PrometheusBuilder::default());

                    let filter = warp::get2().and(warp::path::end()).map(move || {
                        let mut observer = observer.build();
                        controller.observe(&mut observer);
                        let prometheus_response = observer.drain();
                        Response::builder()
                            .status(StatusCode::OK)
                            .header("Content-Type", "text/plain; version=0.0.4")
                            .body(prometheus_response)
                    });

                    info!(target: "interledger-node",
                        "Prometheus metrics server listening on: {}",
                        prometheus.bind_address
                    );
                    Either::A(
                        warp::serve(filter)
                            .bind(prometheus.bind_address)
                            .map_err(|_| {
                                error!(target: "interledger-node", "Error binding Prometheus server to the configured address")
                            }),
                    )
                }
                Err(e) => {
                    error!(target: "interledger-node", "Error installing global metrics recorder (this is likely caused by trying to run two nodes with Prometheus metrics in the same process): {:?}", e);
                    Either::B(err(()))
                }
            }
        } else {
            error!(target: "interledger-node", "No prometheus configuration provided");
            Either::B(err(()))
        })
    }

    /// Run the node on the default Tokio runtime
    pub fn run(&self) {
        tokio_run(self.serve());
    }

    #[doc(hidden)]
    #[allow(dead_code)]
    pub fn insert_account(
        &self,
        account: AccountDetails,
    ) -> impl Future<Item = AccountId, Error = ()> {
        let redis_secret = generate_redis_secret(&self.secret_seed);
        result(self.redis_connection.clone().into_connection_info())
            .map_err(|err| error!(target: "interledger-node", "Invalid Redis connection details: {:?}", err))
            .and_then(move |redis_url| RedisStoreBuilder::new(redis_url, redis_secret).connect())
            .map_err(|err| error!(target: "interledger-node", "Error connecting to Redis: {:?}", err))
            .and_then(move |store| {
                store
                    .insert_account(account)
                    .map_err(|_| error!(target: "interledger-node", "Unable to create account"))
                    .and_then(|account| {
                        debug!(target: "interledger-node", "Created account: {}", account.id());
                        Ok(account.id())
                    })
            })
    }
}

fn generate_redis_secret(secret_seed: &[u8; 32]) -> [u8; 32] {
    let mut redis_secret: [u8; 32] = [0; 32];
    let sig = hmac::sign(
        &hmac::Key::new(hmac::HMAC_SHA256, secret_seed),
        REDIS_SECRET_GENERATION_STRING.as_bytes(),
    );
    redis_secret.copy_from_slice(sig.as_ref());
    redis_secret
}

#[doc(hidden)]
pub fn tokio_run(fut: impl Future<Item = (), Error = ()> + Send + 'static) {
    let mut runtime = tokio::runtime::Builder::new()
        // Don't swallow panics
        .panic_handler(|err| std::panic::resume_unwind(err))
        .name_prefix("interledger-rs-worker-")
        .build()
        .expect("failed to start new runtime");

    runtime.spawn(fut);
    runtime.shutdown_on_idle().wait().unwrap();
}<|MERGE_RESOLUTION|>--- conflicted
+++ resolved
@@ -33,17 +33,9 @@
     stream::StreamReceiverService,
 };
 use lazy_static::lazy_static;
-<<<<<<< HEAD
 use metrics_core::{Builder, Drain, Observe};
 use metrics_runtime;
-use ring::{digest, hmac};
-=======
-use log::{debug, error, info, trace};
-use ring::{
-    hmac,
-    rand::{SecureRandom, SystemRandom},
-};
->>>>>>> fa59e321
+use ring::hmac;
 use serde::{de::Error as DeserializeError, Deserialize, Deserializer};
 use std::{convert::TryFrom, net::SocketAddr, str, str::FromStr, time::Duration};
 use tokio::spawn;

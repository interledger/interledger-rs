--- conflicted
+++ resolved
@@ -36,7 +36,6 @@
     A: Account,
 {
     query(receiver).and_then(move |spsp| {
-<<<<<<< HEAD
         let shared_secret = spsp.shared_secret;
         let dest = spsp.destination_account;
         result(Address::try_from(dest).map_err(move |err| {
@@ -58,29 +57,6 @@
                     error!("Error sending payment: {:?}", err);
                     Error::SendMoneyError(source_amount)
                 })
-=======
-        debug!(
-            "Sending SPSP payment to address: {}",
-            spsp.destination_account
-        );
-        send_money(
-            service,
-            &from_account,
-            spsp.destination_account.as_bytes(),
-            &spsp.shared_secret,
-            source_amount,
-        )
-        .map(move |(delivered_amount, _plugin)| {
-            debug!(
-                "Sent SPSP payment of {} and delivered {} of the receiver's units",
-                source_amount, delivered_amount
-            );
-            delivered_amount
-        })
-        .map_err(move |err| {
-            error!("Error sending payment: {:?}", err);
-            Error::SendMoneyError(source_amount)
->>>>>>> 9f620c90
         })
     })
 }
